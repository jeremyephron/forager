import React, { useEffect, useState, useMemo, useRef } from "react";
import { useSelector, useDispatch } from 'react-redux';
import { useLocation } from "react-router-dom";
import styled from "styled-components";

import { colors, baseUrl } from "../../Constants";
import { MainCanvas, ImageGrid, BuildIndex } from "./Components";
import { Button, Select } from "../../Components";
import {
  BBox2D,
} from "../../assets/js/kmath.js";
import {
  ImageLabeler,
  ImageData,
  Annotation,
  PerFrameAnnotation,
  PointAnnotation,
  TwoPointBoxAnnotation,
  ExtremeBoxAnnnotation,
} from "../../assets/js/klabel.js";

const RowContainer = styled.div`
  display: flex;
  flex-direction: row;
  background-color: white;
`;

const ColContainer = styled.div`
  display: flex;
  flex-direction: column;
  background-color: white;
  margin-left: 1vw;
  margin-top: 1vh;
`;

const ImageGridContainer = styled.div`
  width: 100%;
  height: 65vh;
  margin-top: 2vh;
  border-radius: 5px;
`;

const ImageRowContainer = styled.div`
  width: 94%;
  height: 15vh;
  margin-top: 2vh;
  margin-right: 3vw;
  margin-left: 3vw;
  border-radius: 5px;
`;

const TitleHeader = styled.h1`
  font-family: "AirBnbCereal-Medium";
  font-size: 24px;
  color: ${colors.primary};
  padding-right: 20px;
`;

const OptionsSelect = styled(Select)`
  font-size: 13px;
  height: 28px;
  padding: 0 5px;
`;

const Slider = styled.input`
  width: 20%; /* Full-width */
  height: 25px; /* Specified height */
  border-radius: 5px;
  margin-left: 50px;
`;

const FetchButton = styled(Button)`
  font-size: 13px;
  height: 28px;
  width: 150px;
  padding: 0 5px;
`;

const StatsContainer = styled.div`
  display: flex;
  flex-direction: row;
  justify-content: space-between;
  align-items: center;
  margin-top: 1vh;
`;

const StatsBar = (props) => {
  return (
    <StatsContainer>
      <div><p>Unlabeled images:</p>
      {props.annotationsSummary.data && Object.keys(props.annotationsSummary.data).map(cat => (
        <div key={cat}><p><b>Category: {cat}</b></p>
        {Object.keys(props.annotationsSummary.data[cat]).map(user => (
          <div key={user}>{user}: {props.annotationsSummary.data[cat][user]['unlabeled']} </div>
        ))}
        </div>
      ))}
      </div>
    </StatsContainer>
  );
}

const SummaryBar = (props) => {
  return (
    <StatsContainer>
      <div>Showing images {1 + (props.page - 1)*props.pageSize} to {Math.min(props.numTotalFilteredImages, props.page*props.pageSize)} out of {props.numTotalFilteredImages}</div>
    </StatsContainer>
  );
}

function LabelingPage() {
  const location = useLocation();
  const datasetName = location.state.datasetName;
  const [paths, setPaths] = useState(location.state.paths);
  const [identifiers, setIdentifiers] = useState(location.state.identifiers);
  var currIdentifiers = location.state.identifiers;
  const [imageSize, setImageSize] = useState(150);
  const [imageSubset, setImageSubset] = useState(7);
  // Same thing with imagesubset
  var currImageSubset = 7;
  const [categories, setCategories] = useState(["Hello","There"]);
  const [users, setUsers] = useState(["Kenobi"]);
  const [numTotalFilteredImages, setNumTotalFilteredImages] = useState(0);
  const [annotationsSummary, setAnnotationsSummary] = useState({});
  //var user = "";
  //var category = "";
  const  [selected, setSelected] = useState([0]);
  var currSelected = [0];
  const [keyIdentifiers, setKeyIdentifiers] = useState([]);
  const [keyPaths, setKeyPaths] = useState([]);
  var currKeyPaths = [];
  var currKeyIdentifiers = [];

  const cluster = useSelector(state => state.cluster);
  const index = useSelector(state => state.indexes[datasetName] || {
    id: undefined,
    status: 'INDEX_NOT_BUILT',
  });

  const clusterRef = useRef();
  const indexRef = useRef();

  useEffect(() => {
    clusterRef.current = cluster;
    indexRef.current = index;
  }, [cluster, index]);

  const getAnnotationsSummaryUrl = baseUrl + "/get_annotations_summary/" + datasetName;
  const getAnnotationsUrl = baseUrl + "/get_annotations/" + datasetName;
  const addAnnotationUrl = baseUrl + "/add_annotation/" + datasetName;
  const deleteAnnotationUrl = baseUrl + "/delete_annotation/" + datasetName;
  const lookupKnnUrl = baseUrl + "/lookup_knn/" + datasetName;
  // can modify the other urls like this
  const getConflictsUrl = baseUrl + "/get_conflicts/" + datasetName;
  const getNextImagesURL = baseUrl + "/get_next_images/" + datasetName;
  const getUsersAndCategoriesUrl = baseUrl + "/get_users_and_categories/" + datasetName;
  const setNotesUrl = baseUrl + "/set_notes/" + datasetName;
  const getNotesUrl = baseUrl + "/get_notes/" + datasetName;
  const setKeyUrl = baseUrl + "/set_marked/" + datasetName;
  const getKeyUrl = baseUrl + "/get_marked/" + datasetName;
  const querySvmUrl = baseUrl + "/query_svm/" + datasetName;

  const PAGINATION_NUM = 500;
  const [page, setPage] = useState(1);

  /* Klabel stuff */
  const labeler = useMemo(() => new ImageLabeler(), []);
  const main_canvas_id = 'main_canvas';

  // Annotating vs Exploring
  var forager_mode = 'forager_annotate';

  // Category keymap
  const filterMap = {'positive': 1, 'negative': 2, 'hard_negative': 3, 'unsure': 4}
  const labelTypeStrings = {0: 'klabel_frame', 1: 'klabel_point', 2: 'klabel_box', 3: 'klabel_extreme'}

  const image_data = [];
  for (let i=0; i<paths.length; i++) {
    const data = new ImageData();
    data.source_url = paths[i];
    image_data.push(data);
  }

  const [OnKeyImageClick, SetOnKeyImageClick] = useState(() => (e, idx) => {})

  useEffect(() => {
    SetOnKeyImageClick ( () => (e, idx) => {
      // This works, now do something useful with it
      var identifier = keyIdentifiers[idx];
      var idx = identifiers.indexOf(identifier);
      if (idx >= 0) {
        labeler.set_current_frame_num(idx);
        if (e.shiftKey) {
          labeler.current_indices.push(idx);
        } else {
          labeler.current_indices = [idx];
        }
        setSelected(currSelected);
      }
      // Decide how to handle the else
    });
  }, [keyPaths, keyIdentifiers, identifiers])

  const onImageClick = (e, idx) => {
    labeler.set_current_frame_num(idx);
    if (e.shiftKey) {
      labeler.current_indices.push(idx);
    } else {
      labeler.current_indices = [idx];
    }
    setSelected(currSelected);
  }

  const onFilterCategory = (event) => {
    document.getElementById("labelCategory").value = event.target.value;
    OnLabel()
  }

  const onFilterUser = (event) => {
    document.getElementById("labelUser").value = event.target.value;
    OnLabel()
  }

  const [OnLabel, SetOnLabel] = useState(()=> async(currPage) => {})

  useEffect(() => {
    console.log("Updating onLabel")
    SetOnLabel ( () => async(currPage) => {
      console.log("onLabel")

      let labelUser = document.getElementById("labelUser").value;
      let labelCategory = document.getElementById("labelCategory").value;
      var url = new URL(getAnnotationsUrl);
      url.search = new URLSearchParams({identifiers: identifiers, user: labelUser, category: labelCategory}).toString();
      const annotations = await fetch(url, {
        method: "GET",
        credentials: 'include',
      })
      .then(results => results.json());

      const imageData = [];
      for (let i=0; i<paths.length; i++) {
        const data = new ImageData();
        data.source_url = paths[i];
        data.identifier = identifiers[i];

        if (data.identifier in annotations) {
          annotations[data.identifier].map(ann => {
            if (ann.type === Annotation.ANNOTATION_MODE_PER_FRAME_CATEGORY) {
              data.annotations.push(PerFrameAnnotation.parse(ann));
            } else if (ann.type === Annotation.ANNOTATION_MODE_POINT) {
              data.annotations.push(PointAnnotation.parse(ann));
            } else if (ann.type === Annotation.ANNOTATION_MODE_TWO_POINTS_BBOX) {
              data.annotations.push(TwoPointBoxAnnotation.parse(ann));
            } else if (ann.type === Annotation.ANNOTATION_MODE_EXTREME_POINTS_BBOX) {
              data.annotations.push(ExtremeBoxAnnnotation.parse(ann));
            }
          });
        }
        imageData.push(data);
      }

      //get_notes(false);
      labeler.load_image_stack(imageData);
      labeler.set_focus();
    });
  }, [paths, identifiers])

  //const [GetNextFrame, SetGetNextFrame] = useState(()=> async(currPage) => {})

  const getNextFrame = () => {
    var nextFrame = labeler.current_frame_index + 1;
    return Math.min(nextFrame, labeler.frames.length)
  }

  //const [HandleFetchImages, SetHandleFetchImages] = useState(()=> async(currPage) => {})

  const getPrevFrame = () => {
    // Move currFrame to prev, behavior dependent on mode
    var prevFrame = labeler.current_frame_index - 1;
    return Math.max(prevFrame, 0)
  }

  const [HandleFetchImages, SetHandleFetchImages] = useState(()=> async(currPage) => {})

  useEffect(() => {
    console.log("Setting handleFetchImages")
    SetHandleFetchImages ( () => async(currPage) => {
      let filter = document.getElementById("select_image_subset").value;
      let method = document.getElementById("fetch_image_mode").value;

      // If KNN fetch, then default to fetching all? We can decide whether to reset the filter later
      if (method.localeCompare("knn") === 0) {
        filter = "all";
      }

      let filterUser = document.getElementById("filterUser").value;
      let labelUser = document.getElementById("labelUser").value;
      // Fetch images by filterCategory
      let filterCategory = document.getElementById("filterCategory").value;
      let labelCategory = document.getElementById("labelCategory").value;

      var url;
      var res;
      if (method.localeCompare("knn") === 0 || method.localeCompare("spatialKnn") === 0) {
        // Get relevant frames
        if (labeler.current_indices.length === 0) {
          labeler.current_indices = [labeler.get_current_frame_num()]
        }
        console.log(labeler.current_indices)
        var filteredAnnotations = [];
        for (var j = 0; j < labeler.current_indices.length; j++) {
          var k = labeler.current_indices[j];
          for (var i = 0; i < labeler.frames[k].data.annotations.length; i++) {
            if (labeler.frames[k].data.annotations[i].type !== Annotation.ANNOTATION_MODE_PER_FRAME_CATEGORY) {
              filteredAnnotations.push(labeler.frames[k].data.annotations[i])
            }
          }
        }

        // Get augmentations
        var augmentations = []
        var augSelect = document.getElementById("augmentations");
        var augParams = document.getElementById("augmentationParam");
        for (var i = 0; i < augSelect.length; i++) {
            if (augSelect.options[i].selected) augmentations.push(augSelect.options[i].value + ":" + augParams.value);
        }

        url = new URL(lookupKnnUrl);
        let knnPayload = {
          ann_identifiers: filteredAnnotations.map(ann => ann.identifier),
          cluster_id: clusterRef.current.id,
          index_id: indexRef.current.id,
<<<<<<< HEAD
          use_full_image: (method.localeCompare("knn") === 0),
          augmentations: augmentations
        }).toString();
=======
        };
        if (method.localeCompare("knn") === 0) {
          knnPayload.use_full_image = true;
        }
        url.search = new URLSearchParams(knnPayload).toString();
>>>>>>> 3131579a
        res = await fetch(url, {method: "GET",
          credentials: 'include',
        }).then(results => results.json());
      } else if (method.localeCompare("svm") === 0) {
        // Get positive image paths, positive patches, negative image paths?
        // For now makes more sense to pass the user/category, the backend should be able to find the corresponding labels and paths
        url = new URL(querySvmUrl);
        url.search = new URLSearchParams({
          user: filterUser,
          category: filterCategory,
          cluster_id: clusterRef.current.id,
          index_id: indexRef.current.id,
        }).toString();
        res = await fetch(url, {method: "GET",
          credentials: 'include',
        }).then(results => results.json());
      } else {
        url = new URL(getNextImagesURL);
        url.search = new URLSearchParams({
          user: filterUser,
          category: filterCategory,
          filter: filter,
          method: method,
          num: PAGINATION_NUM,
          offset: (currPage - 1)*PAGINATION_NUM
        }).toString();
        res = await fetch(url, {
          method: "GET",
          credentials: 'include',
          headers: {
          'Content-Type': 'application/json'
          }
        })
        .then(results => results.json());
      }

      // Add in any key images not present in identifiers (add to res.identifiers and res.paths)
      console.log(res.identifiers)
      console.log(keyIdentifiers)
      for (var i = 0; i < keyIdentifiers.length; i++) {
        if (!res.identifiers.includes(keyIdentifiers[i])) {
          res.identifiers.push(keyIdentifiers[i])
          res.paths.push(keyPaths[i])
          //res.num_total += 1
        }
      }

      setNumTotalFilteredImages(res.num_total);

      // Get ann summary
      var url = new URL(getAnnotationsSummaryUrl);
      fetch(url, {
        method: "GET",
        credentials: 'include',
      }).then(results => results.json()
      ).then(results => {
        setAnnotationsSummary(results);
      });

      // Get annotations
      url = new URL(getAnnotationsUrl);
      url.search = new URLSearchParams({
        identifiers: res.identifiers, user: labelUser, category: labelCategory}).toString();
      const annotations = await fetch(url, {
        method: "GET",
        credentials: 'include',
      })
      .then(results => results.json());

      const imageData = [];
      for (let i=0; i<res.paths.length; i++) {
        const data = new ImageData();
        data.source_url = res.paths[i];
        data.identifier = res.identifiers[i];

        if (data.identifier in annotations) {
          annotations[data.identifier].map(ann => {
            if (ann.type === Annotation.ANNOTATION_MODE_PER_FRAME_CATEGORY) {
              data.annotations.push(PerFrameAnnotation.parse(ann));
            } else if (ann.type === Annotation.ANNOTATION_MODE_POINT) {
              data.annotations.push(PointAnnotation.parse(ann));
            } else if (ann.type === Annotation.ANNOTATION_MODE_TWO_POINTS_BBOX) {
              data.annotations.push(TwoPointBoxAnnotation.parse(ann));
            } else if (ann.type === Annotation.ANNOTATION_MODE_EXTREME_POINTS_BBOX) {
              data.annotations.push(ExtremeBoxAnnnotation.parse(ann));
            }
          });
        }
        imageData.push(data);
      }

      setIdentifiers(res.identifiers);
      setPaths(res.paths)

      labeler.load_image_stack(imageData);
      labeler.set_focus();

      var myDiv = document.getElementById('explore_grid').firstChild;
      myDiv.scrollTop = 0;
    });
  }, [keyPaths, keyIdentifiers])

  useEffect(() => {
    let button = document.getElementById("filter_button");
    var maxPage = Math.ceil(numTotalFilteredImages/PAGINATION_NUM)
    console.log("Page:")
    console.log(page)
    if (button) {
      button.onclick = (function() {
        setPage(1);
        HandleFetchImages(1);
      })
    }
    button = document.getElementById("first_button");
    if (button) {
      button.onclick = (function() {
        setPage(1);
        HandleFetchImages(1);
      })
    }
    button = document.getElementById("prev_button");
    if (button) {
      button.onclick = (function() {
        var nextPage = Math.max(page - 1,1)
        setPage(nextPage);
        HandleFetchImages(nextPage);
      })
    }
    button = document.getElementById("next_button");
    if (button) {
      button.onclick = (function() {
        var nextPage = Math.min(page + 1,maxPage)
        setPage(nextPage);
        HandleFetchImages(nextPage);
      })
    }
    button = document.getElementById("last_button");
    if (button) {
      button.onclick = (function() {
        setPage(maxPage);
        HandleFetchImages(maxPage);
      })
    }
  },[HandleFetchImages, page, numTotalFilteredImages])

  const handle_save_notes = async() => {
    let labelUser = document.getElementById("labelUser").value;
    // For saving information, use label category
    let labelCategory = document.getElementById("labelCategory").value;
    const notes = document.getElementById("user_notes").value;

    let endpoint = new URL(setNotesUrl);
    endpoint.search = new URLSearchParams({
      user: labelUser,
      category: labelCategory
    }).toString();

    let body = {
      user: labelUser,
      category: labelCategory,
      notes: notes
    }

    const res = await fetch(endpoint.toString(), {
      method: "POST",
      headers: { 'Content-Type': 'application/json' },
      credentials: 'include',
      body: JSON.stringify(body)
    })
    .then(response => response.text());
  }

  const get_notes = async(ownNotes) => {
    let labelUser = document.getElementById("labelUser").value;
    let labelCategory = document.getElementById("labelCategory").value;

    let endpoint = new URL(getNotesUrl);
    endpoint.search = new URLSearchParams({
      user: labelUser,
      category: labelCategory
    }).toString();

    const notes = await fetch(endpoint, {method: "GET",
      credentials: 'include',
    }).then(response => response.json());

    if (ownNotes) {
      let notesDiv = document.getElementById("user_notes");
      if (labelUser in notes) {
        notesDiv.value = notes[labelUser];
      }
    }
    var otherNotes = ""
    let otherNotesDiv = document.getElementById("other_user_notes");
    // Loop through entries and build up notes field
    for (var otherUser in notes) {
      otherNotes += notes[otherUser] + "/n";
    }
    otherNotesDiv.value=otherNotes;
  }

  useEffect(() => {
    const handle_clear_boxes = () => {
      labeler.clear_boxes();
    }

    const toggle_extreme_points_display = () => {
      const button = document.getElementById("toggle_pt_viz_button");
      const new_status = !button.toggle_status;
      labeler.set_extreme_points_viz(new_status);
      button.toggle_status = new_status;

      if (new_status === false) {
        button.innerHTML = 'Show Extreme Points';
      } else {
        button.innerHTML = 'Hide Extreme Points';
      }
    }

    const toggle_letterbox = () => {
      const button = document.getElementById("toggle_letterbox_button");
      const new_status = !button.toggle_status;
      labeler.set_letterbox(new_status);
      button.toggle_status = new_status;

      if (new_status === false) {
        button.innerHTML = 'Use Letterbox View';
      } else {
        button.innerHTML = 'Use Scaled View';
      }
    }

    const handle_mode_change = () => {
      const select = document.getElementById("select_annotation_mode");
      if (select.value.localeCompare("box_extreme_points") === 0) {
        labeler.set_annotation_mode(Annotation.ANNOTATION_MODE_EXTREME_POINTS_BBOX);
      } else if (select.value.localeCompare("box_two_points") === 0) {
        labeler.set_annotation_mode(Annotation.ANNOTATION_MODE_TWO_POINTS_BBOX);
      } else if (select.value.localeCompare("point") === 0) {
        labeler.set_annotation_mode(Annotation.ANNOTATION_MODE_POINT);
      } else if (select.value.localeCompare("per_frame") === 0) {
        labeler.set_annotation_mode(Annotation.ANNOTATION_MODE_PER_FRAME_CATEGORY);
      }
    }

    const handle_get_annotations = () => {
      const results = labeler.get_annotations();
      console.log(results);
    }

    const handle_annotation_added = async (currFrame, annotation) => {
      let labelUser = document.getElementById("labelUser").value;
      let labelCategory = document.getElementById("labelCategory").value;

      if (annotation.type == Annotation.ANNOTATION_MODE_PER_FRAME_CATEGORY) {
        annotation.labeling_time = currFrame.data.labeling_time;
      }

      let endpoint = new URL(addAnnotationUrl + '/' + currFrame.data.identifier);
      endpoint.search = new URLSearchParams({
        user: labelUser,
        category: labelCategory
      }).toString();

      let body = {
        user: labelUser,
        category: labelCategory,
        annotation: annotation,
        label_type: labelTypeStrings[annotation.type]
      }

      const identifer = await fetch(endpoint.toString(), {
        method: "POST",
        headers: { 'Content-Type': 'application/json' },
        credentials: 'include',
        body: JSON.stringify(body)
      })
      .then(response => response.text());

      annotation.identifier = identifer;
    }

    const handle_annotation_deleted = async (currFrame, annotation) => {
      const endpoint = deleteAnnotationUrl + '/' + currFrame.data.identifier + '/' + annotation.identifier;

      await fetch(endpoint, { method: "DELETE",
                              credentials: 'include',
      }).then(results => {
        if (results.status === 204) {
          // success, no content
        } else {
          // error
          console.log(results)
        }
      });
    }

    const handle_forager_change = () => {
      const select = document.getElementById("select_forager_mode");
      const klabeldiv = document.getElementById("klabel_wrapper");
      const explorediv = document.getElementById("explore_grid");
      if (select.value.localeCompare("forager_annotate") === 0) {
        forager_mode = "forager_annotate"
        klabeldiv.style.display = "flex"
        explorediv.style.display = "flex"
      } else if (select.value.localeCompare("forager_explore") === 0) {
        forager_mode = "forager_explore"
        klabeldiv.style.display = "none"
        explorediv.style.display = "flex"
      }
    }

    const klabelRun = async () => {
      const main_canvas = document.getElementById(main_canvas_id);
      labeler.init(main_canvas);
      labeler.set_categories( { positive: { value: 1, color: "#67bf5c" }, negative: {value:2, color: "#ed665d"}, hard_negative: {value:3, color: "#ffff00"}, unsure: {value:4, color: "#ffa500"} } );

      let labelUser = document.getElementById("labelUser").value;
      let labelCategory = document.getElementById("labelCategory").value;

      let url = new URL(getAnnotationsUrl);
      url.search = new URLSearchParams({identifiers: identifiers, user: labelUser, category: labelCategory}).toString();
      const annotations = await fetch(url, {
        method: "GET",
        credentials: 'include',
        headers: {
        'Content-Type': 'application/json'
        }
      })
      .then(results => results.json());

      const imageData = [];
      for (let i=0; i<paths.length; i++) {
        const data = new ImageData();
        data.source_url = paths[i];
        data.identifier = identifiers[i];

        if (data.identifier in annotations) {
          annotations[data.identifier].map(ann => {
            if (ann.type === Annotation.ANNOTATION_MODE_PER_FRAME_CATEGORY) {
              // Use this for fast binary labeling
              data.annotations.push(PerFrameAnnotation.parse(ann));
            } else if (ann.type === Annotation.ANNOTATION_MODE_POINT) {
              data.annotations.push(PointAnnotation.parse(ann));
            } else if (ann.type === Annotation.ANNOTATION_MODE_TWO_POINTS_BBOX) {
              data.annotations.push(TwoPointBoxAnnotation.parse(ann));
            } else if (ann.type === Annotation.ANNOTATION_MODE_EXTREME_POINTS_BBOX) {
              data.annotations.push(ExtremeBoxAnnnotation.parse(ann));
            }
          });
        }
        imageData.push(data);
      }

      labeler.load_image_stack(imageData);
      labeler.set_focus();

      //get_notes(true); // Get own notes as well
      url = new URL(getUsersAndCategoriesUrl);
      const usersAndCategories = await fetch(
        url, {method: "GET", credentials: 'include',}
      ).then(results => results.json());

      setUsers(usersAndCategories['users']);
      setCategories(usersAndCategories['categories']);

      labeler.set_annotation_mode(Annotation.ANNOTATION_MODE_PER_FRAME_CATEGORY);
      labeler.annotation_added_callback = handle_annotation_added;
      labeler.annotation_deleted_callback = handle_annotation_deleted;

      let button = document.getElementById("toggle_pt_viz_button");
      button.onclick = toggle_extreme_points_display;
      button.toggle_status = true;
      labeler.set_extreme_points_viz(button.toggle_status);

      button = document.getElementById("toggle_letterbox_button");
      button.onclick = toggle_letterbox;
      button.toggle_status = true;
      labeler.set_letterbox(button.toggle_status);

      //button = document.getElementById("notes_button");
      //button.onclick = handle_save_notes;

      let select = document.getElementById("select_annotation_mode")
      select.onchange = handle_mode_change;

      select = document.getElementById("select_forager_mode")
      select.onchange = handle_forager_change;

      window.addEventListener("keydown", function(e) {
        console.log("Handling keydown")
        //e.preventDefault(); // If we prevent default it stops typing, only prevent default maybe for arrow keys
        var activeElement = document.activeElement;
        if (activeElement && (activeElement.tagName.toLowerCase() === 'input')) {
          return;
        }
        var prevFrame = getPrevFrame();
        var nextFrame = getNextFrame();
        if (e.key && e.key.localeCompare("k") === 0) {
          // Mark interesting
          for (var i = 0; i < labeler.current_indices.length; i++) {
            var currFrame = labeler.current_indices[i]
            var currIdentifier = labeler.frames[currFrame].data.identifier;
            var keyIndex = currKeyIdentifiers.indexOf(currIdentifier)
            if (keyIndex >= 0) {
              currKeyIdentifiers.splice(keyIndex, 1)
              currKeyPaths.splice(keyIndex, 1)
            } else {
              currKeyIdentifiers.push(labeler.frames[currFrame].data.identifier);
              currKeyPaths.push(labeler.frames[currFrame].data.source_url);
            }
          }
          setKeyPaths(currKeyPaths.slice());
          setKeyIdentifiers(currKeyIdentifiers.slice())
        }
        if (forager_mode === "forager_annotate") {
          console.log("Passing keydown to labeler")
          labeler.handle_keydown(e, prevFrame, nextFrame);
          setSelected(labeler.current_indices)
        }
      });

      window.addEventListener("keyup", function(e) {
        e.preventDefault();
        if (forager_mode === "forager_annotate") {
          labeler.handle_keyup(e);
        }
      });
    }

    //let button = document.getElementById("filter_button");
    //button.onclick = HandleFetchImages;

    klabelRun();
  }, []);

  return (
    <RowContainer>
      <ColContainer>
        <RowContainer>
          <TitleHeader>Labeling: {datasetName}</TitleHeader>
          <OptionsSelect alt="true" id="select_forager_mode">
            <option value="forager_annotate">Annotate</option>
            <option value="forager_explore">Explore</option>
          </OptionsSelect>
          <BuildIndex dataset={datasetName} />
        </RowContainer>
        <RowContainer>
          <TitleHeader>Filter: </TitleHeader>
          <input type="text" list="users" id="filterUser" onChange={onFilterUser} placeholder="FilterUser" />
          <datalist id="users">
            {users.map((item, key) =>
              <option key={key} value={item} />
            )}
          </datalist>
          <input type="text" list="categories" id="filterCategory" onChange={onFilterCategory} placeholder="FilterCategory" />
          <OptionsSelect alt="true" id="select_image_subset">
            <option value="all">All</option>
            <option value="unlabeled">Unlabeled</option>
            <option value="positive">Positive</option>
            <option value="negative">Negative</option>
            <option value="hard_negative">Hard Negative</option>
            <option value="unsure">Unsure</option>
            <option value="interesting">Interesting</option>
            <option value="conflict">Conflict</option>
          </OptionsSelect>
          <datalist id="categories">
            {categories.map((item, key) =>
              <option key={key} value={item} />
            )}
          </datalist>
          <OptionsSelect alt="true" id="fetch_image_mode">
            <option value="random">Random</option>
            {cluster.status === 'CLUSTER_STARTED' &&
            index.status == 'INDEX_BUILT' &&
            <option value="knn">KNN</option>}
            {cluster.status === 'CLUSTER_STARTED' &&
            index.status == 'INDEX_BUILT' &&
            <option value="spatialKnn">Spatial KNN</option>}
            {cluster.status === 'CLUSTER_STARTED' &&
            index.status == 'INDEX_BUILT' &&
            <option value="svm">Category SVM</option>}
          </OptionsSelect>
          <select id="augmentations" size="1" multiple>
            <option>flip</option>
            <option>gray</option>
            <option>brightness</option>
            <option>resize</option>
            <option>rotate</option>
            <option>contrast</option>
          </select>
          <input id="augmentationParam" style={{width: "70px"}}></input>
          <FetchButton id="filter_button">Apply Filter</FetchButton>
        </RowContainer>
        <MainCanvas numTotalFilteredImages={numTotalFilteredImages} onCategory={OnLabel} onUser={OnLabel} annotationsSummary={annotationsSummary}/>
        <hr style={{width:"95%"}}/>
        <ImageRowContainer id="key_grid">
            <ImageGrid onImageClick={OnKeyImageClick} imagePaths={keyPaths} imageHeight={imageSize}/>
        </ImageRowContainer>
      </ColContainer>
      <ColContainer>
        <RowContainer>
          <FetchButton id="first_button">First</FetchButton>
          <FetchButton id="prev_button">Prev</FetchButton>
          <FetchButton id="next_button">Next</FetchButton>
          <FetchButton id="last_button">Last</FetchButton>
          <Slider type="range" min="50" max="300" defaultValue="100" onChange={(e) => setImageSize(e.target.value)}></Slider>
        </RowContainer>
        <SummaryBar numTotalFilteredImages={numTotalFilteredImages} page={page} pageSize={PAGINATION_NUM}/>
        <ImageGridContainer id="explore_grid">
            <ImageGrid onImageClick={onImageClick} imagePaths={paths} imageHeight={imageSize} currentIndex={labeler.current_frame_index} selectedIndices={labeler.current_indices}/>
        </ImageGridContainer>
        <hr style={{width:"95%"}}/>
        <StatsBar annotationsSummary={annotationsSummary}/>
      </ColContainer>
    </RowContainer>
  );
};

export default LabelingPage;<|MERGE_RESOLUTION|>--- conflicted
+++ resolved
@@ -331,17 +331,13 @@
           ann_identifiers: filteredAnnotations.map(ann => ann.identifier),
           cluster_id: clusterRef.current.id,
           index_id: indexRef.current.id,
-<<<<<<< HEAD
           use_full_image: (method.localeCompare("knn") === 0),
           augmentations: augmentations
-        }).toString();
-=======
         };
         if (method.localeCompare("knn") === 0) {
           knnPayload.use_full_image = true;
         }
         url.search = new URLSearchParams(knnPayload).toString();
->>>>>>> 3131579a
         res = await fetch(url, {method: "GET",
           credentials: 'include',
         }).then(results => results.json());
