import React, { useEffect, useState, useMemo, useRef } from "react";
import { useSelector, useDispatch } from 'react-redux';
import { useLocation } from "react-router-dom";
import styled from "styled-components";

import { colors, baseUrl } from "../../Constants";
import { MainCanvas, ImageGrid, BuildIndex, TrainProgress } from "./Components";
import { Button, Select } from "../../Components";
import {
  BBox2D,
} from "../../assets/js/kmath.js";
import {
  ImageLabeler,
  ImageData,
  Annotation,
  PerFrameAnnotation,
  PointAnnotation,
  TwoPointBoxAnnotation,
  ExtremeBoxAnnnotation,
} from "../../assets/js/klabel.js";

const Divider = styled.hr`
  width: 95%;
  padding: 0px;
`;

const RowContainer = styled.div`
  display: flex;
  flex-direction: row;
  background-color: white;
  margin-top: 0.25vh;
`;

const RowWrapContainer = styled.div`
  display: flex;
  flex-direction: row;
  background-color: white;
  flex-wrap: wrap;
`;

const ColContainer = styled.div`
  display: flex;
  flex-direction: column;
  background-color: white;
  margin-right: 1vw;
`;

const BaseColContainer = styled.div`
  display: flex;
  flex-direction: column;
  background-color: white;
  margin-left: 1vw;
  margin-top: 1vh;
`;

const ImageGridContainer = styled.div`
  display: flex;
  width: 100%;
  height: 60vh;
  margin-top: 2vh;
  border-radius: 5px;
  overflow: hidden;
`;

const ImageRowContainer = styled.div`
  width: 94%;
  height: 15vh;
  margin-top: 2vh;
  margin-right: 3vw;
  margin-left: 3vw;
  border-radius: 5px;
`;

const TitleHeader = styled.h1`
  font-family: "AirBnbCereal-Medium";
  font-size: 24px;
  color: ${colors.primary};
  padding-right: 5px;
`;

const OptionsSelect = styled(Select)`
  font-size: 13px;
  height: 28px;
  padding: 0 5px;
`;

const Slider = styled.input`
  width: 100px; /* Full-width */
  height: 25px; /* Specified height */
  border-radius: 5px;
  margin-left: 20px;
`;

const FetchButton = styled(Button)`
  font-size: 13px;
  height: 28px;
  padding: 0 5px;
`;

const HideButton = styled(Button)`
  font-size: 13px;
  height: 28px;
  padding: 0 5px;
`;

const StatsContainer = styled.div`
  display: flex;
  flex-direction: row;
  justify-content: space-between;
  align-items: center;
  margin-top: 1vh;
`;

const StatsBar = (props) => {
  return (
    <StatsContainer id="annotation_stats">
      <div><p>Unlabeled images:</p>
      {props.annotationsSummary.data && Object.keys(props.annotationsSummary.data).map(cat => (
        <div key={cat}><p><b>Category: {cat}</b></p>
        {Object.keys(props.annotationsSummary.data[cat]).map(user => (
          <div key={user}>{user}: {props.annotationsSummary.data[cat][user]['unlabeled']} </div>
        ))}
        </div>
      ))}
      </div>
    </StatsContainer>
  );
}

const SummaryBar = (props) => {
  return (
    <StatsContainer>
      <div>Images {1 + (props.page - 1)*props.pageSize} to {Math.min(props.numTotalFilteredImages, props.page*props.pageSize)} out of {props.numTotalFilteredImages}</div>
    </StatsContainer>
  );
}

function LabelingPage() {
  const location = useLocation();
  const datasetName = location.state.datasetName;
  const [paths, setPaths] = useState(location.state.paths);
  const [identifiers, setIdentifiers] = useState(location.state.identifiers);
  var currIdentifiers = location.state.identifiers;
  const [imageSize, setImageSize] = useState(150);
  const [imageSubset, setImageSubset] = useState(7);
  // Same thing with imagesubset
  var currImageSubset = 7;
  const [categories, setCategories] = useState(["Hello","There"]);
  const [users, setUsers] = useState(["Kenobi"]);
  const [numTotalFilteredImages, setNumTotalFilteredImages] = useState(0);
  const [annotationsSummary, setAnnotationsSummary] = useState({});
  //var user = "";
  //var category = "";
  const  [selected, setSelected] = useState([0]);
  var currSelected = [0];
  const [keyIdentifiers, setKeyIdentifiers] = useState([]);
  const [keyPaths, setKeyPaths] = useState([]);
  var currKeyPaths = [];
  var currKeyIdentifiers = [];

  const cluster = useSelector(state => state.cluster);
  const index = useSelector(state => state.indexes[datasetName] || {});

  const clusterRef = useRef();
  const indexRef = useRef();

  useEffect(() => {
    clusterRef.current = cluster;
    indexRef.current = index;
  }, [cluster, index]);

  const getAnnotationsSummaryUrl = baseUrl + "/get_annotations_summary/" + datasetName;
  const getAnnotationsUrl = baseUrl + "/get_annotations/" + datasetName;
  const addAnnotationUrl = baseUrl + "/add_annotation/" + datasetName;
  const deleteAnnotationUrl = baseUrl + "/delete_annotation/" + datasetName;
  const lookupKnnUrl = baseUrl + "/lookup_knn/" + datasetName;
  // can modify the other urls like this
  const getConflictsUrl = baseUrl + "/get_conflicts/" + datasetName;
  const getNextImagesURL = baseUrl + "/get_next_images/" + datasetName;
  const getUsersAndCategoriesUrl = baseUrl + "/get_users_and_categories/" + datasetName;
  const setNotesUrl = baseUrl + "/set_notes/" + datasetName;
  const getNotesUrl = baseUrl + "/get_notes/" + datasetName;
  const setKeyUrl = baseUrl + "/set_marked/" + datasetName;
  const getKeyUrl = baseUrl + "/get_marked/" + datasetName;
  const querySvmUrl = baseUrl + "/query_svm/" + datasetName;
  const activeBatchUrl = baseUrl + "/active_batch/" + datasetName;
  const queryGoogleUrl = `https://www.googleapis.com/customsearch/v1`
  const getGoogleUrl = baseUrl + "/get_google/" + datasetName;

  const [PAGINATION_NUM, setPaginationNum] = useState(500);
  const [page, setPage] = useState(1);

  /* Klabel stuff */
  const labeler = useMemo(() => new ImageLabeler(), []);
  const main_canvas_id = 'main_canvas';

  // Annotating vs Exploring
  var forager_mode = 'forager_annotate';

  // Category keymap
  const filterMap = {'positive': 1, 'negative': 2, 'hard_negative': 3, 'unsure': 4}
  const labelTypeStrings = {0: 'klabel_frame', 1: 'klabel_point', 2: 'klabel_box', 3: 'klabel_extreme'}

  const image_data = [];
  for (let i=0; i<paths.length; i++) {
    const data = new ImageData();
    data.source_url = paths[i];
    image_data.push(data);
  }

  const [OnKeyImageClick, SetOnKeyImageClick] = useState(() => (e, idx) => {})

  useEffect(() => {
    SetOnKeyImageClick ( () => (e, idx) => {
      // This works, now do something useful with it
      var identifier = keyIdentifiers[idx];
      var idx = identifiers.indexOf(identifier);
      if (idx >= 0) {
        labeler.set_current_frame_num(idx);
        if (e.shiftKey) {
          labeler.current_indices.push(idx);
        } else {
          labeler.current_indices = [idx];
        }
        setSelected(currSelected);
      }
      // Decide how to handle the else
    });
  }, [keyPaths, keyIdentifiers, identifiers])

  const onImageClick = (e, idx) => {
    labeler.set_current_frame_num(idx);
    if (e.shiftKey) {
      labeler.current_indices.push(idx);
    } else {
      labeler.current_indices = [idx];
    }
    setSelected(currSelected);
  }

  const onKLabelClick = (event) => {
    const klabeldiv = document.getElementById("klabel_container");
    const button = document.getElementById("klabel_toggle")
    console.log(button.value)
    if (klabeldiv.style.display === "none") {
      klabeldiv.style.display = "flex";
      button.innerHTML = "Hide KLabel"
    } else {
      klabeldiv.style.display = "none";
      button.innerHTML = "Show KLabel"
    }
  }

  const onSummaryClick = (event) => {
    const annotationdiv = document.getElementById("annotation_stats");
    const button = document.getElementById("summary_toggle")
    if (annotationdiv.style.display === "none") {
      annotationdiv.style.display = "flex";
      button.innerHTML = "Hide Label Summary"
    } else {
      annotationdiv.style.display = "none";
      button.innerHTML = "Show Label Summary"
    }
  }

  const onKeyImageClick = (event) => {
    const keyimagediv = document.getElementById("key_grid");
    const explorediv = document.getElementById("explore_grid");
    const button = document.getElementById("keyimage_toggle")
    if (keyimagediv.style.display === "none") {
      keyimagediv.style.display = "flex";
      explorediv.style.height = "60vh";
      button.innerHTML = "Hide Key Images"
    } else {
      keyimagediv.style.display = "none";
      explorediv.style.height = "80vh";
      button.innerHTML = "Show Key Images"
    }
  }

  const onFilterCategory = (event) => {
    document.getElementById("labelCategory").value = event.target.value;
    OnLabel()
  }

  const onFilterUser = (event) => {
    document.getElementById("labelUser").value = event.target.value;
    OnLabel()
  }

  const [OnLabel, SetOnLabel] = useState(()=> async(currPage) => {})

  useEffect(() => {
    console.log("Updating onLabel")
    SetOnLabel ( () => async(currPage) => {
      console.log("onLabel")

      let labelUser = document.getElementById("labelUser").value;
      let labelCategory = document.getElementById("labelCategory").value;
      var url = new URL(getAnnotationsUrl);
      url.search = new URLSearchParams({identifiers: identifiers, user: labelUser, category: labelCategory}).toString();
      const annotations = await fetch(url, {
        method: "GET",
        credentials: 'include',
      })
      .then(results => results.json());

      const imageData = [];
      for (let i=0; i<paths.length; i++) {
        const data = new ImageData();
        data.source_url = paths[i];
        data.identifier = identifiers[i];

        if (data.identifier in annotations) {
          annotations[data.identifier].map(ann => {
            if (ann.type === Annotation.ANNOTATION_MODE_PER_FRAME_CATEGORY) {
              data.annotations.push(PerFrameAnnotation.parse(ann));
            } else if (ann.type === Annotation.ANNOTATION_MODE_POINT) {
              data.annotations.push(PointAnnotation.parse(ann));
            } else if (ann.type === Annotation.ANNOTATION_MODE_TWO_POINTS_BBOX) {
              data.annotations.push(TwoPointBoxAnnotation.parse(ann));
            } else if (ann.type === Annotation.ANNOTATION_MODE_EXTREME_POINTS_BBOX) {
              data.annotations.push(ExtremeBoxAnnnotation.parse(ann));
            }
          });
        }
        imageData.push(data);
      }

      //get_notes(false);
      labeler.load_image_stack(imageData);
      labeler.set_focus();
    });
  }, [paths, identifiers])

  //const [GetNextFrame, SetGetNextFrame] = useState(()=> async(currPage) => {})

  const getNextFrame = () => {
    var nextFrame = labeler.current_frame_index + 1;
    return Math.min(nextFrame, labeler.frames.length - 1)
  }

  //const [HandleFetchImages, SetHandleFetchImages] = useState(()=> async(currPage) => {})

  const getPrevFrame = () => {
    // Move currFrame to prev, behavior dependent on mode
    var prevFrame = labeler.current_frame_index - 1;
    return Math.max(prevFrame, 0)
  }

  const [HandleFetchImages, SetHandleFetchImages] = useState(()=> async(currPage) => {})

  useEffect(() => {
    console.log("Setting handleFetchImages")
    SetHandleFetchImages ( () => async(currPage) => {
      let filter = document.getElementById("select_image_subset").value;
      let method = document.getElementById("fetch_image_mode").value;

      // If KNN fetch, then default to fetching all? We can decide whether to reset the filter later
      if (method.localeCompare("knn") === 0) {
        filter = "all";
      }

      let filterUser = document.getElementById("filterUser").value;
      let labelUser = document.getElementById("labelUser").value;
      // Fetch images by filterCategory
      let filterCategory = document.getElementById("filterCategory").value;
      let labelCategory = document.getElementById("labelCategory").value;

      var url;
      var res;
      if (method.localeCompare("knn") === 0 || method.localeCompare("spatialKnn") === 0) {
        // Get relevant frames
        if (labeler.current_indices.length === 0) {
          labeler.current_indices = [labeler.get_current_frame_num()]
        }
        console.log(labeler.current_indices)
        var filteredAnnotations = [];
        for (var j = 0; j < labeler.current_indices.length; j++) {
          var k = labeler.current_indices[j];
          for (var i = 0; i < labeler.frames[k].data.annotations.length; i++) {
            if (labeler.frames[k].data.annotations[i].type !== Annotation.ANNOTATION_MODE_PER_FRAME_CATEGORY) {
              filteredAnnotations.push(labeler.frames[k].data.annotations[i])
            }
          }
        }

        // Get augmentations
        var augmentations = []
        var augSelect = document.getElementById("augmentations");
        var augParams = document.getElementById("augmentationParam");
        for (var i = 0; i < augSelect.length; i++) {
            if (augSelect.options[i].selected) augmentations.push(augSelect.options[i].value + ":" + augParams.value);
        }

        url = new URL(lookupKnnUrl);
        let knnPayload = {
          ann_identifiers: filteredAnnotations.map(ann => ann.identifier),
          cluster_id: clusterRef.current.id,
          index_id: indexRef.current.id,
          use_full_image: (method.localeCompare("knn") === 0),
          augmentations: augmentations
        };
        if (method.localeCompare("knn") === 0) {
          knnPayload.use_full_image = true;
        }
        url.search = new URLSearchParams(knnPayload).toString();
        res = await fetch(url, {method: "GET",
          credentials: 'include',
        }).then(results => results.json());
      } else if (method.localeCompare("svmPos") === 0 || method.localeCompare("svmBoundary") === 0) {
        // Get positive image paths, positive patches, negative image paths?
        // For now makes more sense to pass the user/category, the backend should be able to find the corresponding labels and paths
        // Get augmentations
        var augmentations = []
        var augSelect = document.getElementById("augmentations");
        var augParams = document.getElementById("augmentationParam");
        for (var i = 0; i < augSelect.length; i++) {
            if (augSelect.options[i].selected) augmentations.push(augSelect.options[i].value + ":" + augParams.value);
        }

        url = new URL(querySvmUrl);
        url.search = new URLSearchParams({
          user: filterUser,
          category: filterCategory,
          cluster_id: clusterRef.current.id,
          index_id: indexRef.current.id,
          use_full_image: true,
          augmentations: augmentations,
          mode: method
        }).toString();
        res = await fetch(url, {method: "GET",
          credentials: 'include',
        }).then(results => results.json());
      } else if (method.localeCompare("google") === 0) {
        url = new URL(getGoogleUrl);
        url.search = new URLSearchParams({
          category: filterCategory,
          start: 1 + (currPage - 1)*10,
        }).toString();
        res = await fetch(url, {
          method: "GET",
          credentials: 'include',
          headers: {
          'Content-Type': 'application/json'
          }
        })
        .then(results => results.json());
      } else if (method.localeCompare("activeBatch") === 0) {
        url = new URL(activeBatchUrl);
        url.search = new URLSearchParams({
          user: filterUser,
          category: filterCategory,
          cluster_id: clusterRef.current.id,
          index_id: indexRef.current.id,
          use_full_image: true,
          augmentations: augmentations,
          start: 1 + (currPage - 1)*10,
        }).toString();
        res = await fetch(url, {
          method: "GET",
          credentials: 'include',
          headers: {
          'Content-Type': 'application/json'
          }
        })
        .then(results => results.json());
      } else {
        url = new URL(getNextImagesURL);
        url.search = new URLSearchParams({
          user: filterUser,
          category: filterCategory,
          filter: filter,
          method: method,
          num: PAGINATION_NUM,
          offset: (currPage - 1)*PAGINATION_NUM
        }).toString();
        res = await fetch(url, {
          method: "GET",
          credentials: 'include',
          headers: {
          'Content-Type': 'application/json'
          }
        })
        .then(results => results.json());
      }

      // Add in any key images not present in identifiers (add to res.identifiers and res.paths)
      for (var i = 0; i < keyIdentifiers.length; i++) {
        if (!res.identifiers.includes(keyIdentifiers[i])) {
          res.identifiers.push(keyIdentifiers[i])
          res.paths.push(keyPaths[i])
          //res.num_total += 1
        }
      }

      setNumTotalFilteredImages(res.num_total);

      // Get ann summary
      var url = new URL(getAnnotationsSummaryUrl);
      fetch(url, {
        method: "GET",
        credentials: 'include',
      }).then(results => results.json()
      ).then(results => {
        setAnnotationsSummary(results);
      });

      // Get annotations
      url = new URL(getAnnotationsUrl);
      url.search = new URLSearchParams({
        identifiers: res.identifiers, user: labelUser, category: labelCategory}).toString();
      const annotations = await fetch(url, {
        method: "GET",
        credentials: 'include',
      })
      .then(results => results.json());

      const imageData = [];
      for (let i=0; i<res.paths.length; i++) {
        const data = new ImageData();
        data.source_url = res.paths[i];
        data.identifier = res.identifiers[i];

        if (data.identifier in annotations) {
          annotations[data.identifier].map(ann => {
            if (ann.type === Annotation.ANNOTATION_MODE_PER_FRAME_CATEGORY) {
              data.annotations.push(PerFrameAnnotation.parse(ann));
            } else if (ann.type === Annotation.ANNOTATION_MODE_POINT) {
              data.annotations.push(PointAnnotation.parse(ann));
            } else if (ann.type === Annotation.ANNOTATION_MODE_TWO_POINTS_BBOX) {
              data.annotations.push(TwoPointBoxAnnotation.parse(ann));
            } else if (ann.type === Annotation.ANNOTATION_MODE_EXTREME_POINTS_BBOX) {
              data.annotations.push(ExtremeBoxAnnnotation.parse(ann));
            }
          });
        }
        imageData.push(data);
      }

      setIdentifiers(res.identifiers);
      setPaths(res.paths)

      labeler.load_image_stack(imageData);
      labeler.set_focus();

      var myDiv = document.getElementById('explore_grid').firstChild;
      myDiv.scrollTop = 0;
    });
  }, [keyPaths, keyIdentifiers, PAGINATION_NUM])

  useEffect(() => {
    let button = document.getElementById("filter_button");
    var currPaginationNum = 500;
    if (document.getElementById("fetch_image_mode").value.localeCompare("google") === 0) {
      currPaginationNum = 10;
    }
    var maxPage = Math.ceil(numTotalFilteredImages/currPaginationNum)
    setPaginationNum(currPaginationNum)
    console.log("Page:")
    console.log(page)
    if (button) {
      button.onclick = (function() {
        setPage(1);
        HandleFetchImages(1);
      })
    }
    button = document.getElementById("first_button");
    if (button) {
      button.onclick = (function() {
        setPage(1);
        HandleFetchImages(1);
      })
    }
    button = document.getElementById("prev_button");
    if (button) {
      button.onclick = (function() {
        var nextPage = Math.max(page - 1,1)
        setPage(nextPage);
        HandleFetchImages(nextPage);
      })
    }
    button = document.getElementById("next_button");
    if (button) {
      button.onclick = (function() {
        var nextPage = Math.min(page + 1,maxPage)
        setPage(nextPage);
        HandleFetchImages(nextPage);
      })
    }
    button = document.getElementById("last_button");
    if (button) {
      button.onclick = (function() {
        setPage(maxPage);
        HandleFetchImages(maxPage);
      })
    }
  },[HandleFetchImages, page, numTotalFilteredImages])

  const handle_save_notes = async() => {
    let labelUser = document.getElementById("labelUser").value;
    // For saving information, use label category
    let labelCategory = document.getElementById("labelCategory").value;
    const notes = document.getElementById("user_notes").value;

    let endpoint = new URL(setNotesUrl);
    endpoint.search = new URLSearchParams({
      user: labelUser,
      category: labelCategory
    }).toString();

    let body = {
      user: labelUser,
      category: labelCategory,
      notes: notes
    }

    const res = await fetch(endpoint.toString(), {
      method: "POST",
      headers: { 'Content-Type': 'application/json' },
      credentials: 'include',
      body: JSON.stringify(body)
    })
    .then(response => response.text());
  }

  const get_notes = async(ownNotes) => {
    let labelUser = document.getElementById("labelUser").value;
    let labelCategory = document.getElementById("labelCategory").value;

    let endpoint = new URL(getNotesUrl);
    endpoint.search = new URLSearchParams({
      user: labelUser,
      category: labelCategory
    }).toString();

    const notes = await fetch(endpoint, {method: "GET",
      credentials: 'include',
    }).then(response => response.json());

    if (ownNotes) {
      let notesDiv = document.getElementById("user_notes");
      if (labelUser in notes) {
        notesDiv.value = notes[labelUser];
      }
    }
    var otherNotes = ""
    let otherNotesDiv = document.getElementById("other_user_notes");
    // Loop through entries and build up notes field
    for (var otherUser in notes) {
      otherNotes += notes[otherUser] + "/n";
    }
    otherNotesDiv.value=otherNotes;
  }

  useEffect(() => {
    const handle_clear_boxes = () => {
      labeler.clear_boxes();
    }

    const toggle_extreme_points_display = () => {
      const button = document.getElementById("toggle_pt_viz_button");
      const new_status = !button.toggle_status;
      labeler.set_extreme_points_viz(new_status);
      button.toggle_status = new_status;

      if (new_status === false) {
        button.innerHTML = 'Show Extreme Points';
      } else {
        button.innerHTML = 'Hide Extreme Points';
      }
    }

    const toggle_letterbox = () => {
      const button = document.getElementById("toggle_letterbox_button");
      const new_status = !button.toggle_status;
      labeler.set_letterbox(new_status);
      button.toggle_status = new_status;

      if (new_status === false) {
        button.innerHTML = 'Use Letterbox View';
      } else {
        button.innerHTML = 'Use Scaled View';
      }
    }

    const handle_mode_change = () => {
      const select = document.getElementById("select_annotation_mode");
      if (select.value.localeCompare("box_extreme_points") === 0) {
        labeler.set_annotation_mode(Annotation.ANNOTATION_MODE_EXTREME_POINTS_BBOX);
      } else if (select.value.localeCompare("box_two_points") === 0) {
        labeler.set_annotation_mode(Annotation.ANNOTATION_MODE_TWO_POINTS_BBOX);
      } else if (select.value.localeCompare("point") === 0) {
        labeler.set_annotation_mode(Annotation.ANNOTATION_MODE_POINT);
      } else if (select.value.localeCompare("per_frame") === 0) {
        labeler.set_annotation_mode(Annotation.ANNOTATION_MODE_PER_FRAME_CATEGORY);
      }
    }

    const handle_get_annotations = () => {
      const results = labeler.get_annotations();
      console.log(results);
    }

    const handle_annotation_added = async (currFrame, annotation) => {
      let labelUser = document.getElementById("labelUser").value;
      let labelCategory = document.getElementById("labelCategory").value;

      if (annotation.type == Annotation.ANNOTATION_MODE_PER_FRAME_CATEGORY) {
        annotation.labeling_time = currFrame.data.labeling_time;
      }

      let endpoint = new URL(addAnnotationUrl + '/' + currFrame.data.identifier);
      endpoint.search = new URLSearchParams({
        user: labelUser,
        category: labelCategory
      }).toString();

      let body = {
        user: labelUser,
        category: labelCategory,
        annotation: annotation,
        label_type: labelTypeStrings[annotation.type]
      }

      const identifer = await fetch(endpoint.toString(), {
        method: "POST",
        headers: { 'Content-Type': 'application/json' },
        credentials: 'include',
        body: JSON.stringify(body)
      })
      .then(response => response.text());

      annotation.identifier = identifer;
    }

    const handle_annotation_deleted = async (currFrame, annotation) => {
      const endpoint = deleteAnnotationUrl + '/' + currFrame.data.identifier + '/' + annotation.identifier;

      await fetch(endpoint, { method: "DELETE",
                              credentials: 'include',
      }).then(results => {
        if (results.status === 204) {
          // success, no content
        } else {
          // error
          console.log(results)
        }
      });
    }

    const klabelRun = async () => {
      const main_canvas = document.getElementById(main_canvas_id);
      labeler.init(main_canvas);
      labeler.set_categories( { positive: { value: 1, color: "#67bf5c" }, negative: {value:2, color: "#ed665d"}, hard_negative: {value:3, color: "#ffff00"}, unsure: {value:4, color: "#ffa500"} } );

      let labelUser = document.getElementById("labelUser").value;
      let labelCategory = document.getElementById("labelCategory").value;

      let url = new URL(getAnnotationsUrl);
      url.search = new URLSearchParams({identifiers: identifiers, user: labelUser, category: labelCategory}).toString();
      const annotations = await fetch(url, {
        method: "GET",
        credentials: 'include',
        headers: {
        'Content-Type': 'application/json'
        }
      })
      .then(results => results.json());

      const imageData = [];
      for (let i=0; i<paths.length; i++) {
        const data = new ImageData();
        data.source_url = paths[i];
        data.identifier = identifiers[i];

        if (data.identifier in annotations) {
          annotations[data.identifier].map(ann => {
            if (ann.type === Annotation.ANNOTATION_MODE_PER_FRAME_CATEGORY) {
              // Use this for fast binary labeling
              data.annotations.push(PerFrameAnnotation.parse(ann));
            } else if (ann.type === Annotation.ANNOTATION_MODE_POINT) {
              data.annotations.push(PointAnnotation.parse(ann));
            } else if (ann.type === Annotation.ANNOTATION_MODE_TWO_POINTS_BBOX) {
              data.annotations.push(TwoPointBoxAnnotation.parse(ann));
            } else if (ann.type === Annotation.ANNOTATION_MODE_EXTREME_POINTS_BBOX) {
              data.annotations.push(ExtremeBoxAnnnotation.parse(ann));
            }
          });
        }
        imageData.push(data);
      }

      labeler.load_image_stack(imageData);
      labeler.set_focus();

      //get_notes(true); // Get own notes as well
      url = new URL(getUsersAndCategoriesUrl);
      const usersAndCategories = await fetch(
        url, {method: "GET", credentials: 'include',}
      ).then(results => results.json());

      setUsers(usersAndCategories['users']);
      setCategories(usersAndCategories['categories']);

      labeler.set_annotation_mode(Annotation.ANNOTATION_MODE_PER_FRAME_CATEGORY);
      labeler.annotation_added_callback = handle_annotation_added;
      labeler.annotation_deleted_callback = handle_annotation_deleted;

      let button = document.getElementById("toggle_pt_viz_button");
      button.onclick = toggle_extreme_points_display;
      button.toggle_status = true;
      labeler.set_extreme_points_viz(button.toggle_status);

      button = document.getElementById("toggle_letterbox_button");
      button.onclick = toggle_letterbox;
      button.toggle_status = true;
      labeler.set_letterbox(button.toggle_status);

      //button = document.getElementById("notes_button");
      //button.onclick = handle_save_notes;

      let select = document.getElementById("select_annotation_mode")
      select.onchange = handle_mode_change;

      window.addEventListener("keydown", function(e) {
        console.log("Handling keydown")
        //e.preventDefault(); // If we prevent default it stops typing, only prevent default maybe for arrow keys
        var activeElement = document.activeElement;
        if (activeElement && (activeElement.tagName.toLowerCase() === 'input')) {
          return;
        }
        var prevFrame = getPrevFrame();
        var nextFrame = getNextFrame();
        if (e.key && e.key.localeCompare("k") === 0) {
          // Mark interesting
          for (var i = 0; i < labeler.current_indices.length; i++) {
            var currFrame = labeler.current_indices[i]
            var currIdentifier = labeler.frames[currFrame].data.identifier;
            var keyIndex = currKeyIdentifiers.indexOf(currIdentifier)
            if (keyIndex >= 0) {
              currKeyIdentifiers.splice(keyIndex, 1)
              currKeyPaths.splice(keyIndex, 1)
            } else {
              currKeyIdentifiers.push(labeler.frames[currFrame].data.identifier);
              currKeyPaths.push(labeler.frames[currFrame].data.source_url);
            }
          }
          setKeyPaths(currKeyPaths.slice());
          setKeyIdentifiers(currKeyIdentifiers.slice())
        }
        if (forager_mode === "forager_annotate") {
          console.log("Passing keydown to labeler")
          labeler.handle_keydown(e, prevFrame, nextFrame);
          setSelected(labeler.current_indices)
        }
      });

      window.addEventListener("keyup", function(e) {
        e.preventDefault();
        if (forager_mode === "forager_annotate") {
          labeler.handle_keyup(e);
        }
      });
    }

    //let button = document.getElementById("filter_button");
    //button.onclick = HandleFetchImages;

    klabelRun();
  }, []);

  return (
    <BaseColContainer>
      <RowContainer id="title">
        <TitleHeader>Labeling: {datasetName}</TitleHeader>
        <BuildIndex dataset={datasetName} />
        <HideButton id="klabel_toggle" onClick={onKLabelClick}>Hide KLabel</HideButton>
        <HideButton id="summary_toggle" onClick={onSummaryClick}>Hide Label Summary</HideButton>
        <HideButton id="keyimage_toggle" onClick={onKeyImageClick}>Hide Key Images</HideButton>
        <p style={{width:"320px"}}></p>
        <Slider type="range" min="50" max="300" defaultValue="100" onChange={(e) => setImageSize(e.target.value)}></Slider>
      </RowContainer>
      <RowContainer>
        <TitleHeader>Filter: </TitleHeader>
        <input type="text" list="users" id="filterUser" onChange={onFilterUser} placeholder="FilterUser" />
        <datalist id="users">
          {users.map((item, key) =>
            <option key={key} value={item} />
          )}
        </datalist>
        <input type="text" list="categories" id="filterCategory" onChange={onFilterCategory} placeholder="FilterCategory" />
        <OptionsSelect alt="true" id="select_image_subset">
          <option value="all">All</option>
          <option value="unlabeled">Unlabeled</option>
          <option value="positive">Positive</option>
          <option value="negative">Negative</option>
          <option value="hard_negative">Hard Negative</option>
          <option value="unsure">Unsure</option>
          <option value="interesting">Interesting</option>
          <option value="conflict">Conflict</option>
          <option value="google">Googled Earlier</option>
        </OptionsSelect>
        <datalist id="categories">
          {categories.map((item, key) =>
            <option key={key} value={item} />
          )}
        </datalist>
        <OptionsSelect alt="true" id="fetch_image_mode">
          <option value="random">Random</option>
          <option value="google">Google</option>
          {index.status == 'INDEX_READY' &&
          <option value="knn">KNN</option>}
          {index.status == 'INDEX_READY' &&
          <option value="spatialKnn">Spatial KNN</option>}
<<<<<<< HEAD
          {index.status === 'INDEX_READY' &&
          <option value="svm">Category SVM</option>}
=======
          {cluster.status === 'CLUSTER_STARTED' &&
          index.status == 'INDEX_BUILT' &&
          <option value="svmPos">SVM Positive</option>}
          {cluster.status === 'CLUSTER_STARTED' &&
          index.status == 'INDEX_BUILT' &&
          <option value="svmBoundary">SVM Boundary</option>}
          {cluster.status === 'CLUSTER_STARTED' &&
          index.status == 'INDEX_BUILT' &&
          <option value="activeBatch">Active Batch</option>}
>>>>>>> 4eeb233f
        </OptionsSelect>
        <select id="augmentations" size="1" multiple>
          <option>flip</option>
          <option>gray</option>
          <option>brightness</option>
          <option>resize</option>
          <option>rotate</option>
          <option>contrast</option>
        </select>
        <input id="augmentationParam" style={{width: "70px"}}></input>
        <FetchButton id="filter_button">Apply Filter</FetchButton>
        <p style={{width:"170px"}}></p>
        <SummaryBar id="image_summary" numTotalFilteredImages={numTotalFilteredImages} page={page} pageSize={PAGINATION_NUM}/>
        <p style={{width:"10px"}}></p>
        <FetchButton id="first_button">First</FetchButton>
        <FetchButton id="prev_button">Prev</FetchButton>
        <FetchButton id="next_button">Next</FetchButton>
        <FetchButton id="last_button">Last</FetchButton>
      </RowContainer>
      <RowContainer>
        <ColContainer id="klabel_container">
          <MainCanvas numTotalFilteredImages={numTotalFilteredImages} onCategory={OnLabel} onUser={OnLabel} annotationsSummary={annotationsSummary}/>
          <Divider/>
          <TrainProgress/>
          <Divider/>
          <StatsBar annotationsSummary={annotationsSummary}/>
        </ColContainer>
        <ColContainer id="explore_container">
          <ImageGridContainer id="explore_grid">
              <ImageGrid onImageClick={onImageClick} imagePaths={paths} imageHeight={imageSize} currentIndex={labeler.current_frame_index} selectedIndices={labeler.current_indices}/>
          </ImageGridContainer>
          <hr style={{width:"95%"}}/>
          <ImageRowContainer id="key_grid">
              <ImageGrid onImageClick={OnKeyImageClick} imagePaths={keyPaths} imageHeight={imageSize}/>
          </ImageRowContainer>
        </ColContainer>
      </RowContainer>
    </BaseColContainer>
  );
};

export default LabelingPage;<|MERGE_RESOLUTION|>--- conflicted
+++ resolved
@@ -913,10 +913,6 @@
           <option value="knn">KNN</option>}
           {index.status == 'INDEX_READY' &&
           <option value="spatialKnn">Spatial KNN</option>}
-<<<<<<< HEAD
-          {index.status === 'INDEX_READY' &&
-          <option value="svm">Category SVM</option>}
-=======
           {cluster.status === 'CLUSTER_STARTED' &&
           index.status == 'INDEX_BUILT' &&
           <option value="svmPos">SVM Positive</option>}
@@ -926,7 +922,6 @@
           {cluster.status === 'CLUSTER_STARTED' &&
           index.status == 'INDEX_BUILT' &&
           <option value="activeBatch">Active Batch</option>}
->>>>>>> 4eeb233f
         </OptionsSelect>
         <select id="augmentations" size="1" multiple>
           <option>flip</option>
