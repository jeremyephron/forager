import React, { useEffect, useState, useMemo, useRef } from "react";
import { useSelector, useDispatch } from 'react-redux';
import { useLocation } from "react-router-dom";
import styled from "styled-components";

import { colors, baseUrl, apiKey } from "../../Constants";
import { MainCanvas, ImageGrid, BuildIndex, TrainProgress } from "./Components";
import { Button, Select } from "../../Components";
import {
  BBox2D,
} from "../../assets/js/kmath.js";
import {
  ImageLabeler,
  ImageData,
  Annotation,
  PerFrameAnnotation,
  PointAnnotation,
  TwoPointBoxAnnotation,
  ExtremeBoxAnnnotation,
} from "../../assets/js/klabel.js";

const Divider = styled.hr`
  width: 95%;
  padding: 0px;
`;

const RowContainer = styled.div`
  display: flex;
  flex-direction: row;
  background-color: white;
  margin-top: 0.25vh;
`;

const RowWrapContainer = styled.div`
  display: flex;
  flex-direction: row;
  background-color: white;
  flex-wrap: wrap;
`;

const ColContainer = styled.div`
  display: flex;
  flex-direction: column;
  background-color: white;
  margin-right: 1vw;
`;

const BaseColContainer = styled.div`
  display: flex;
  flex-direction: column;
  background-color: white;
  margin-left: 1vw;
  margin-top: 1vh;
`;

const ImageGridContainer = styled.div`
  display: flex;
  width: 100%;
  height: 60vh;
  margin-top: 2vh;
  border-radius: 5px;
  overflow: hidden;
`;

const ImageRowContainer = styled.div`
  width: 94%;
  height: 15vh;
  margin-top: 2vh;
  margin-right: 3vw;
  margin-left: 3vw;
  border-radius: 5px;
`;

const TitleHeader = styled.h1`
  font-family: "AirBnbCereal-Medium";
  font-size: 24px;
  color: ${colors.primary};
  padding-right: 5px;
`;

const OptionsSelect = styled(Select)`
  font-size: 13px;
  height: 28px;
  padding: 0 5px;
`;

const Slider = styled.input`
  width: 100px; /* Full-width */
  height: 25px; /* Specified height */
  border-radius: 5px;
  margin-left: 20px;
`;

const FetchButton = styled(Button)`
  font-size: 13px;
  height: 28px;
  padding: 0 5px;
`;

const HideButton = styled(Button)`
  font-size: 13px;
  height: 28px;
  padding: 0 5px;
`;

const StatsContainer = styled.div`
  display: flex;
  flex-direction: row;
  justify-content: space-between;
  align-items: center;
  margin-top: 1vh;
`;

const StatsBar = (props) => {
  return (
    <StatsContainer id="annotation_stats">
      <div><p>Unlabeled images:</p>
      {props.annotationsSummary.data && Object.keys(props.annotationsSummary.data).map(cat => (
        <div key={cat}><p><b>Category: {cat}</b></p>
        {Object.keys(props.annotationsSummary.data[cat]).map(user => (
          <div key={user}>{user}: {props.annotationsSummary.data[cat][user]['unlabeled']} </div>
        ))}
        </div>
      ))}
      </div>
    </StatsContainer>
  );
}

const SummaryBar = (props) => {
  return (
    <StatsContainer>
      <div>Images {1 + (props.page - 1)*props.pageSize} to {Math.min(props.numTotalFilteredImages, props.page*props.pageSize)} out of {props.numTotalFilteredImages}</div>
    </StatsContainer>
  );
}

function LabelingPage() {
  const location = useLocation();
  const datasetName = location.state.datasetName;
  const [paths, setPaths] = useState(location.state.paths);
  const [identifiers, setIdentifiers] = useState(location.state.identifiers);
  var currIdentifiers = location.state.identifiers;
  const [imageSize, setImageSize] = useState(150);
  const [imageSubset, setImageSubset] = useState(7);
  // Same thing with imagesubset
  var currImageSubset = 7;
  const [categories, setCategories] = useState(["Hello","There"]);
  const [users, setUsers] = useState(["Kenobi"]);
  const [numTotalFilteredImages, setNumTotalFilteredImages] = useState(0);
  const [annotationsSummary, setAnnotationsSummary] = useState({});
  //var user = "";
  //var category = "";
  const  [selected, setSelected] = useState([0]);
  var currSelected = [0];
  const [keyIdentifiers, setKeyIdentifiers] = useState([]);
  const [keyPaths, setKeyPaths] = useState([]);
  var currKeyPaths = [];
  var currKeyIdentifiers = [];

  const cluster = useSelector(state => state.cluster);
  const index = useSelector(state => state.indexes[datasetName] || {
    id: undefined,
    status: 'INDEX_NOT_BUILT',
  });

  const clusterRef = useRef();
  const indexRef = useRef();

  useEffect(() => {
    clusterRef.current = cluster;
    indexRef.current = index;
  }, [cluster, index]);

  const getAnnotationsSummaryUrl = baseUrl + "/get_annotations_summary/" + datasetName;
  const getAnnotationsUrl = baseUrl + "/get_annotations/" + datasetName;
  const addAnnotationUrl = baseUrl + "/add_annotation/" + datasetName;
  const deleteAnnotationUrl = baseUrl + "/delete_annotation/" + datasetName;
  const lookupKnnUrl = baseUrl + "/lookup_knn/" + datasetName;
  // can modify the other urls like this
  const getConflictsUrl = baseUrl + "/get_conflicts/" + datasetName;
  const getNextImagesURL = baseUrl + "/get_next_images/" + datasetName;
  const getUsersAndCategoriesUrl = baseUrl + "/get_users_and_categories/" + datasetName;
  const setNotesUrl = baseUrl + "/set_notes/" + datasetName;
  const getNotesUrl = baseUrl + "/get_notes/" + datasetName;
  const setKeyUrl = baseUrl + "/set_marked/" + datasetName;
  const getKeyUrl = baseUrl + "/get_marked/" + datasetName;
  const querySvmUrl = baseUrl + "/query_svm/" + datasetName;
  const queryGoogleUrl = `https://www.googleapis.com/customsearch/v1`
  const genIdentifiersUrl = baseUrl + "/gen_identifiers/" + datasetName;

  const [PAGINATION_NUM, setPaginationNum] = useState(500);
  const [page, setPage] = useState(1);

  /* Klabel stuff */
  const labeler = useMemo(() => new ImageLabeler(), []);
  const main_canvas_id = 'main_canvas';

  // Annotating vs Exploring
  var forager_mode = 'forager_annotate';

  // Category keymap
  const filterMap = {'positive': 1, 'negative': 2, 'hard_negative': 3, 'unsure': 4}
  const labelTypeStrings = {0: 'klabel_frame', 1: 'klabel_point', 2: 'klabel_box', 3: 'klabel_extreme'}

  const image_data = [];
  for (let i=0; i<paths.length; i++) {
    const data = new ImageData();
    data.source_url = paths[i];
    image_data.push(data);
  }

  const [OnKeyImageClick, SetOnKeyImageClick] = useState(() => (e, idx) => {})

  useEffect(() => {
    SetOnKeyImageClick ( () => (e, idx) => {
      // This works, now do something useful with it
      var identifier = keyIdentifiers[idx];
      var idx = identifiers.indexOf(identifier);
      if (idx >= 0) {
        labeler.set_current_frame_num(idx);
        if (e.shiftKey) {
          labeler.current_indices.push(idx);
        } else {
          labeler.current_indices = [idx];
        }
        setSelected(currSelected);
      }
      // Decide how to handle the else
    });
  }, [keyPaths, keyIdentifiers, identifiers])

  const onImageClick = (e, idx) => {
    labeler.set_current_frame_num(idx);
    if (e.shiftKey) {
      labeler.current_indices.push(idx);
    } else {
      labeler.current_indices = [idx];
    }
    setSelected(currSelected);
  }

  const onKLabelClick = (event) => {
    const klabeldiv = document.getElementById("klabel_container");
    const button = document.getElementById("klabel_toggle")
    console.log(button.value)
    if (klabeldiv.style.display === "none") {
      klabeldiv.style.display = "flex";
      button.innerHTML = "Hide KLabel"
    } else {
      klabeldiv.style.display = "none";
      button.innerHTML = "Show KLabel"
    }
  }

  const onSummaryClick = (event) => {
    const annotationdiv = document.getElementById("annotation_stats");
    const button = document.getElementById("summary_toggle")
    if (annotationdiv.style.display === "none") {
      annotationdiv.style.display = "flex";
      button.innerHTML = "Hide Label Summary"
    } else {
      annotationdiv.style.display = "none";
      button.innerHTML = "Show Label Summary"
    }
  }

  const onKeyImageClick = (event) => {
    const keyimagediv = document.getElementById("key_grid");
    const explorediv = document.getElementById("explore_grid");
    const button = document.getElementById("keyimage_toggle")
    if (keyimagediv.style.display === "none") {
      keyimagediv.style.display = "flex";
      explorediv.style.height = "60vh";
      button.innerHTML = "Hide Key Images"
    } else {
      keyimagediv.style.display = "none";
      explorediv.style.height = "80vh";
      button.innerHTML = "Show Key Images"
    }
  }

  const onFilterCategory = (event) => {
    document.getElementById("labelCategory").value = event.target.value;
    OnLabel()
  }

  const onFilterUser = (event) => {
    document.getElementById("labelUser").value = event.target.value;
    OnLabel()
  }

  const [OnLabel, SetOnLabel] = useState(()=> async(currPage) => {})

  useEffect(() => {
    console.log("Updating onLabel")
    SetOnLabel ( () => async(currPage) => {
      console.log("onLabel")

      let labelUser = document.getElementById("labelUser").value;
      let labelCategory = document.getElementById("labelCategory").value;
      var url = new URL(getAnnotationsUrl);
      url.search = new URLSearchParams({identifiers: identifiers, user: labelUser, category: labelCategory}).toString();
      const annotations = await fetch(url, {
        method: "GET",
        credentials: 'include',
      })
      .then(results => results.json());

      const imageData = [];
      for (let i=0; i<paths.length; i++) {
        const data = new ImageData();
        data.source_url = paths[i];
        data.identifier = identifiers[i];

        if (data.identifier in annotations) {
          annotations[data.identifier].map(ann => {
            if (ann.type === Annotation.ANNOTATION_MODE_PER_FRAME_CATEGORY) {
              data.annotations.push(PerFrameAnnotation.parse(ann));
            } else if (ann.type === Annotation.ANNOTATION_MODE_POINT) {
              data.annotations.push(PointAnnotation.parse(ann));
            } else if (ann.type === Annotation.ANNOTATION_MODE_TWO_POINTS_BBOX) {
              data.annotations.push(TwoPointBoxAnnotation.parse(ann));
            } else if (ann.type === Annotation.ANNOTATION_MODE_EXTREME_POINTS_BBOX) {
              data.annotations.push(ExtremeBoxAnnnotation.parse(ann));
            }
          });
        }
        imageData.push(data);
      }

      //get_notes(false);
      labeler.load_image_stack(imageData);
      labeler.set_focus();
    });
  }, [paths, identifiers])

  //const [GetNextFrame, SetGetNextFrame] = useState(()=> async(currPage) => {})

  const getNextFrame = () => {
    var nextFrame = labeler.current_frame_index + 1;
    return Math.min(nextFrame, labeler.frames.length - 1)
  }

  //const [HandleFetchImages, SetHandleFetchImages] = useState(()=> async(currPage) => {})

  const getPrevFrame = () => {
    // Move currFrame to prev, behavior dependent on mode
    var prevFrame = labeler.current_frame_index - 1;
    return Math.max(prevFrame, 0)
  }

  const [HandleFetchImages, SetHandleFetchImages] = useState(()=> async(currPage) => {})

  useEffect(() => {
    console.log("Setting handleFetchImages")
    SetHandleFetchImages ( () => async(currPage) => {
      let filter = document.getElementById("select_image_subset").value;
      let method = document.getElementById("fetch_image_mode").value;

      // If KNN fetch, then default to fetching all? We can decide whether to reset the filter later
      if (method.localeCompare("knn") === 0) {
        filter = "all";
      }

      let filterUser = document.getElementById("filterUser").value;
      let labelUser = document.getElementById("labelUser").value;
      // Fetch images by filterCategory
      let filterCategory = document.getElementById("filterCategory").value;
      let labelCategory = document.getElementById("labelCategory").value;

      var url;
      var res;
      if (method.localeCompare("knn") === 0 || method.localeCompare("spatialKnn") === 0) {
        // Get relevant frames
        if (labeler.current_indices.length === 0) {
          labeler.current_indices = [labeler.get_current_frame_num()]
        }
        console.log(labeler.current_indices)
        var filteredAnnotations = [];
        for (var j = 0; j < labeler.current_indices.length; j++) {
          var k = labeler.current_indices[j];
          for (var i = 0; i < labeler.frames[k].data.annotations.length; i++) {
            if (labeler.frames[k].data.annotations[i].type !== Annotation.ANNOTATION_MODE_PER_FRAME_CATEGORY) {
              filteredAnnotations.push(labeler.frames[k].data.annotations[i])
            }
          }
        }

        // Get augmentations
        var augmentations = []
        var augSelect = document.getElementById("augmentations");
        var augParams = document.getElementById("augmentationParam");
        for (var i = 0; i < augSelect.length; i++) {
            if (augSelect.options[i].selected) augmentations.push(augSelect.options[i].value + ":" + augParams.value);
        }

        url = new URL(lookupKnnUrl);
        let knnPayload = {
          ann_identifiers: filteredAnnotations.map(ann => ann.identifier),
          cluster_id: clusterRef.current.id,
          index_id: indexRef.current.id,
          use_full_image: (method.localeCompare("knn") === 0),
          augmentations: augmentations
        };
        if (method.localeCompare("knn") === 0) {
          knnPayload.use_full_image = true;
        }
        url.search = new URLSearchParams(knnPayload).toString();
        res = await fetch(url, {method: "GET",
          credentials: 'include',
        }).then(results => results.json());
      } else if (method.localeCompare("svm") === 0) {
        // Get positive image paths, positive patches, negative image paths?
        // For now makes more sense to pass the user/category, the backend should be able to find the corresponding labels and paths
        url = new URL(querySvmUrl);
        url.search = new URLSearchParams({
          user: filterUser,
          category: filterCategory,
          cluster_id: clusterRef.current.id,
          index_id: indexRef.current.id,
        }).toString();
        res = await fetch(url, {method: "GET",
          credentials: 'include',
        }).then(results => results.json());
      } else if (method.localeCompare("google") === 0) {
        // Get positive image paths, positive patches, negative image paths?
        // For now makes more sense to pass the user/category, the backend should be able to find the corresponding labels and paths
        console.log(currIdentifiers)
        let cx = 'a7790b0816f5cc41c'
        console.log(currPage)
        let start = 1 + (currPage - 1)*10;
        url = new URL(queryGoogleUrl);
        url.search = new URLSearchParams({
          key: apiKey,
          cx: cx,
          q: encodeURIComponent(filterCategory),
          start: start,
          searchType: "image",
        }).toString();
        let data = await fetch(url).then(results => results.json());
        res = {};
        res.paths = data.items.map(item => item.link);
        res.num_total = parseInt(data.searchInformation.totalResults);

        url = new URL(genIdentifiersUrl);
        let body = {
          paths: res.paths
        }
        let identifierResponse = await fetch(url.toString(), {
          method: "POST",
          headers: { 'Content-Type': 'application/json' },
          credentials: 'include',
          body: JSON.stringify(body)
        }).then(response => response.json());
        res.identifiers = identifierResponse.identifiers;
        console.log(res.identifiers);
      } else {
        url = new URL(getNextImagesURL);
        url.search = new URLSearchParams({
          user: filterUser,
          category: filterCategory,
          filter: filter,
          method: method,
          num: PAGINATION_NUM,
          offset: (currPage - 1)*PAGINATION_NUM
        }).toString();
        res = await fetch(url, {
          method: "GET",
          credentials: 'include',
          headers: {
          'Content-Type': 'application/json'
          }
        })
        .then(results => results.json());
      }

      // Add in any key images not present in identifiers (add to res.identifiers and res.paths)
      for (var i = 0; i < keyIdentifiers.length; i++) {
        if (!res.identifiers.includes(keyIdentifiers[i])) {
          res.identifiers.push(keyIdentifiers[i])
          res.paths.push(keyPaths[i])
          //res.num_total += 1
        }
      }

      setNumTotalFilteredImages(res.num_total);

      // Get ann summary
      var url = new URL(getAnnotationsSummaryUrl);
      fetch(url, {
        method: "GET",
        credentials: 'include',
      }).then(results => results.json()
      ).then(results => {
        setAnnotationsSummary(results);
      });

      // Get annotations
      url = new URL(getAnnotationsUrl);
      url.search = new URLSearchParams({
        identifiers: res.identifiers, user: labelUser, category: labelCategory}).toString();
      const annotations = await fetch(url, {
        method: "GET",
        credentials: 'include',
      })
      .then(results => results.json());

      const imageData = [];
      for (let i=0; i<res.paths.length; i++) {
        const data = new ImageData();
        data.source_url = res.paths[i];
        data.identifier = res.identifiers[i];

        if (data.identifier in annotations) {
          annotations[data.identifier].map(ann => {
            if (ann.type === Annotation.ANNOTATION_MODE_PER_FRAME_CATEGORY) {
              data.annotations.push(PerFrameAnnotation.parse(ann));
            } else if (ann.type === Annotation.ANNOTATION_MODE_POINT) {
              data.annotations.push(PointAnnotation.parse(ann));
            } else if (ann.type === Annotation.ANNOTATION_MODE_TWO_POINTS_BBOX) {
              data.annotations.push(TwoPointBoxAnnotation.parse(ann));
            } else if (ann.type === Annotation.ANNOTATION_MODE_EXTREME_POINTS_BBOX) {
              data.annotations.push(ExtremeBoxAnnnotation.parse(ann));
            }
          });
        }
        imageData.push(data);
      }

      setIdentifiers(res.identifiers);
      setPaths(res.paths)

      labeler.load_image_stack(imageData);
      labeler.set_focus();

      var myDiv = document.getElementById('explore_grid').firstChild;
      myDiv.scrollTop = 0;
    });
  }, [keyPaths, keyIdentifiers, PAGINATION_NUM])

  useEffect(() => {
    let button = document.getElementById("filter_button");
    var currPaginationNum = 500;
    if (document.getElementById("fetch_image_mode").value.localeCompare("google") === 0) {
      currPaginationNum = 10;
    }
    var maxPage = Math.ceil(numTotalFilteredImages/currPaginationNum)
    setPaginationNum(currPaginationNum)
    console.log("Page:")
    console.log(page)
    if (button) {
      button.onclick = (function() {
        setPage(1);
        HandleFetchImages(1);
      })
    }
    button = document.getElementById("first_button");
    if (button) {
      button.onclick = (function() {
        setPage(1);
        HandleFetchImages(1);
      })
    }
    button = document.getElementById("prev_button");
    if (button) {
      button.onclick = (function() {
        var nextPage = Math.max(page - 1,1)
        setPage(nextPage);
        HandleFetchImages(nextPage);
      })
    }
    button = document.getElementById("next_button");
    if (button) {
      button.onclick = (function() {
        var nextPage = Math.min(page + 1,maxPage)
        setPage(nextPage);
        HandleFetchImages(nextPage);
      })
    }
    button = document.getElementById("last_button");
    if (button) {
      button.onclick = (function() {
        setPage(maxPage);
        HandleFetchImages(maxPage);
      })
    }
  },[HandleFetchImages, page, numTotalFilteredImages])

  const handle_save_notes = async() => {
    let labelUser = document.getElementById("labelUser").value;
    // For saving information, use label category
    let labelCategory = document.getElementById("labelCategory").value;
    const notes = document.getElementById("user_notes").value;

    let endpoint = new URL(setNotesUrl);
    endpoint.search = new URLSearchParams({
      user: labelUser,
      category: labelCategory
    }).toString();

    let body = {
      user: labelUser,
      category: labelCategory,
      notes: notes
    }

    const res = await fetch(endpoint.toString(), {
      method: "POST",
      headers: { 'Content-Type': 'application/json' },
      credentials: 'include',
      body: JSON.stringify(body)
    })
    .then(response => response.text());
  }

  const get_notes = async(ownNotes) => {
    let labelUser = document.getElementById("labelUser").value;
    let labelCategory = document.getElementById("labelCategory").value;

    let endpoint = new URL(getNotesUrl);
    endpoint.search = new URLSearchParams({
      user: labelUser,
      category: labelCategory
    }).toString();

    const notes = await fetch(endpoint, {method: "GET",
      credentials: 'include',
    }).then(response => response.json());

    if (ownNotes) {
      let notesDiv = document.getElementById("user_notes");
      if (labelUser in notes) {
        notesDiv.value = notes[labelUser];
      }
    }
    var otherNotes = ""
    let otherNotesDiv = document.getElementById("other_user_notes");
    // Loop through entries and build up notes field
    for (var otherUser in notes) {
      otherNotes += notes[otherUser] + "/n";
    }
    otherNotesDiv.value=otherNotes;
  }

  useEffect(() => {
    const handle_clear_boxes = () => {
      labeler.clear_boxes();
    }

    const toggle_extreme_points_display = () => {
      const button = document.getElementById("toggle_pt_viz_button");
      const new_status = !button.toggle_status;
      labeler.set_extreme_points_viz(new_status);
      button.toggle_status = new_status;

      if (new_status === false) {
        button.innerHTML = 'Show Extreme Points';
      } else {
        button.innerHTML = 'Hide Extreme Points';
      }
    }

    const toggle_letterbox = () => {
      const button = document.getElementById("toggle_letterbox_button");
      const new_status = !button.toggle_status;
      labeler.set_letterbox(new_status);
      button.toggle_status = new_status;

      if (new_status === false) {
        button.innerHTML = 'Use Letterbox View';
      } else {
        button.innerHTML = 'Use Scaled View';
      }
    }

    const handle_mode_change = () => {
      const select = document.getElementById("select_annotation_mode");
      if (select.value.localeCompare("box_extreme_points") === 0) {
        labeler.set_annotation_mode(Annotation.ANNOTATION_MODE_EXTREME_POINTS_BBOX);
      } else if (select.value.localeCompare("box_two_points") === 0) {
        labeler.set_annotation_mode(Annotation.ANNOTATION_MODE_TWO_POINTS_BBOX);
      } else if (select.value.localeCompare("point") === 0) {
        labeler.set_annotation_mode(Annotation.ANNOTATION_MODE_POINT);
      } else if (select.value.localeCompare("per_frame") === 0) {
        labeler.set_annotation_mode(Annotation.ANNOTATION_MODE_PER_FRAME_CATEGORY);
      }
    }

    const handle_get_annotations = () => {
      const results = labeler.get_annotations();
      console.log(results);
    }

    const handle_annotation_added = async (currFrame, annotation) => {
      let labelUser = document.getElementById("labelUser").value;
      let labelCategory = document.getElementById("labelCategory").value;

      if (annotation.type == Annotation.ANNOTATION_MODE_PER_FRAME_CATEGORY) {
        annotation.labeling_time = currFrame.data.labeling_time;
      }

      let endpoint = new URL(addAnnotationUrl + '/' + currFrame.data.identifier);
      endpoint.search = new URLSearchParams({
        user: labelUser,
        category: labelCategory
      }).toString();

      let body = {
        user: labelUser,
        category: labelCategory,
        annotation: annotation,
        label_type: labelTypeStrings[annotation.type]
      }

      const identifer = await fetch(endpoint.toString(), {
        method: "POST",
        headers: { 'Content-Type': 'application/json' },
        credentials: 'include',
        body: JSON.stringify(body)
      })
      .then(response => response.text());

      annotation.identifier = identifer;
    }

    const handle_annotation_deleted = async (currFrame, annotation) => {
      const endpoint = deleteAnnotationUrl + '/' + currFrame.data.identifier + '/' + annotation.identifier;

      await fetch(endpoint, { method: "DELETE",
                              credentials: 'include',
      }).then(results => {
        if (results.status === 204) {
          // success, no content
        } else {
          // error
          console.log(results)
        }
      });
    }

    const klabelRun = async () => {
      const main_canvas = document.getElementById(main_canvas_id);
      labeler.init(main_canvas);
      labeler.set_categories( { positive: { value: 1, color: "#67bf5c" }, negative: {value:2, color: "#ed665d"}, hard_negative: {value:3, color: "#ffff00"}, unsure: {value:4, color: "#ffa500"} } );

      let labelUser = document.getElementById("labelUser").value;
      let labelCategory = document.getElementById("labelCategory").value;

      let url = new URL(getAnnotationsUrl);
      url.search = new URLSearchParams({identifiers: identifiers, user: labelUser, category: labelCategory}).toString();
      const annotations = await fetch(url, {
        method: "GET",
        credentials: 'include',
        headers: {
        'Content-Type': 'application/json'
        }
      })
      .then(results => results.json());

      const imageData = [];
      for (let i=0; i<paths.length; i++) {
        const data = new ImageData();
        data.source_url = paths[i];
        data.identifier = identifiers[i];

        if (data.identifier in annotations) {
          annotations[data.identifier].map(ann => {
            if (ann.type === Annotation.ANNOTATION_MODE_PER_FRAME_CATEGORY) {
              // Use this for fast binary labeling
              data.annotations.push(PerFrameAnnotation.parse(ann));
            } else if (ann.type === Annotation.ANNOTATION_MODE_POINT) {
              data.annotations.push(PointAnnotation.parse(ann));
            } else if (ann.type === Annotation.ANNOTATION_MODE_TWO_POINTS_BBOX) {
              data.annotations.push(TwoPointBoxAnnotation.parse(ann));
            } else if (ann.type === Annotation.ANNOTATION_MODE_EXTREME_POINTS_BBOX) {
              data.annotations.push(ExtremeBoxAnnnotation.parse(ann));
            }
          });
        }
        imageData.push(data);
      }

      labeler.load_image_stack(imageData);
      labeler.set_focus();

      //get_notes(true); // Get own notes as well
      url = new URL(getUsersAndCategoriesUrl);
      const usersAndCategories = await fetch(
        url, {method: "GET", credentials: 'include',}
      ).then(results => results.json());

      setUsers(usersAndCategories['users']);
      setCategories(usersAndCategories['categories']);

      labeler.set_annotation_mode(Annotation.ANNOTATION_MODE_PER_FRAME_CATEGORY);
      labeler.annotation_added_callback = handle_annotation_added;
      labeler.annotation_deleted_callback = handle_annotation_deleted;

      let button = document.getElementById("toggle_pt_viz_button");
      button.onclick = toggle_extreme_points_display;
      button.toggle_status = true;
      labeler.set_extreme_points_viz(button.toggle_status);

      button = document.getElementById("toggle_letterbox_button");
      button.onclick = toggle_letterbox;
      button.toggle_status = true;
      labeler.set_letterbox(button.toggle_status);

      //button = document.getElementById("notes_button");
      //button.onclick = handle_save_notes;

      let select = document.getElementById("select_annotation_mode")
      select.onchange = handle_mode_change;

      window.addEventListener("keydown", function(e) {
        console.log("Handling keydown")
        //e.preventDefault(); // If we prevent default it stops typing, only prevent default maybe for arrow keys
        var activeElement = document.activeElement;
        if (activeElement && (activeElement.tagName.toLowerCase() === 'input')) {
          return;
        }
        var prevFrame = getPrevFrame();
        var nextFrame = getNextFrame();
        if (e.key && e.key.localeCompare("k") === 0) {
          // Mark interesting
          for (var i = 0; i < labeler.current_indices.length; i++) {
            var currFrame = labeler.current_indices[i]
            var currIdentifier = labeler.frames[currFrame].data.identifier;
            var keyIndex = currKeyIdentifiers.indexOf(currIdentifier)
            if (keyIndex >= 0) {
              currKeyIdentifiers.splice(keyIndex, 1)
              currKeyPaths.splice(keyIndex, 1)
            } else {
              currKeyIdentifiers.push(labeler.frames[currFrame].data.identifier);
              currKeyPaths.push(labeler.frames[currFrame].data.source_url);
            }
          }
          setKeyPaths(currKeyPaths.slice());
          setKeyIdentifiers(currKeyIdentifiers.slice())
        }
        if (forager_mode === "forager_annotate") {
          console.log("Passing keydown to labeler")
          labeler.handle_keydown(e, prevFrame, nextFrame);
          setSelected(labeler.current_indices)
        }
      });

      window.addEventListener("keyup", function(e) {
        e.preventDefault();
        if (forager_mode === "forager_annotate") {
          labeler.handle_keyup(e);
        }
      });
    }

    //let button = document.getElementById("filter_button");
    //button.onclick = HandleFetchImages;

    klabelRun();
  }, []);

  return (
<<<<<<< HEAD
    <RowContainer>
      <ColContainer>
        <RowContainer>
          <TitleHeader>Labeling: {datasetName}</TitleHeader>
          <OptionsSelect alt="true" id="select_forager_mode">
            <option value="forager_annotate">Annotate</option>
            <option value="forager_explore">Explore</option>
          </OptionsSelect>
          <BuildIndex dataset={datasetName} />
        </RowContainer>
        <RowContainer>
          <TitleHeader>Filter: </TitleHeader>
          <input type="text" list="users" id="filterUser" onChange={onFilterUser} placeholder="FilterUser" />
          <datalist id="users">
            {users.map((item, key) =>
              <option key={key} value={item} />
            )}
          </datalist>
          <input type="text" list="categories" id="filterCategory" onChange={onFilterCategory} placeholder="FilterCategory" />
          <OptionsSelect alt="true" id="select_image_subset">
            <option value="all">All</option>
            <option value="unlabeled">Unlabeled</option>
            <option value="positive">Positive</option>
            <option value="negative">Negative</option>
            <option value="hard_negative">Hard Negative</option>
            <option value="unsure">Unsure</option>
            <option value="interesting">Interesting</option>
            <option value="conflict">Conflict</option>
          </OptionsSelect>
          <datalist id="categories">
            {categories.map((item, key) =>
              <option key={key} value={item} />
            )}
          </datalist>
          <OptionsSelect alt="true" id="fetch_image_mode">
            <option value="random">Random</option>
            {cluster.status === 'CLUSTER_STARTED' &&
            index.status == 'INDEX_BUILT' &&
            <option value="knn">KNN</option>}
            {cluster.status === 'CLUSTER_STARTED' &&
            index.status == 'INDEX_BUILT' &&
            <option value="spatialKnn">Spatial KNN</option>}
            {cluster.status === 'CLUSTER_STARTED' &&
            index.status == 'INDEX_BUILT' &&
            <option value="svm">Category SVM</option>}
          </OptionsSelect>
          <select id="augmentations" size="1" multiple>
            <option>flip</option>
            <option>gray</option>
            <option>brightness</option>
            <option>resize</option>
            <option>rotate</option>
            <option>contrast</option>
          </select>
          <input id="augmentationParam" style={{width: "70px"}}></input>
          <FetchButton id="filter_button">Apply Filter</FetchButton>
        </RowContainer>
        <MainCanvas numTotalFilteredImages={numTotalFilteredImages} onCategory={OnLabel} onUser={OnLabel} annotationsSummary={annotationsSummary}/>
        <hr style={{width:"95%"}}/>
        <ImageRowContainer id="key_grid">
            <ImageGrid onImageClick={OnKeyImageClick} imagePaths={keyPaths} imageHeight={imageSize}/>
        </ImageRowContainer>
      </ColContainer>
      <ColContainer>
        <RowContainer>
          <FetchButton id="first_button">First</FetchButton>
          <FetchButton id="prev_button">Prev</FetchButton>
          <FetchButton id="next_button">Next</FetchButton>
          <FetchButton id="last_button">Last</FetchButton>
          <Slider type="range" min="50" max="300" defaultValue="100" onChange={(e) => setImageSize(e.target.value)}></Slider>
        </RowContainer>
        <SummaryBar numTotalFilteredImages={numTotalFilteredImages} page={page} pageSize={PAGINATION_NUM}/>
        <ImageGridContainer id="explore_grid">
            <ImageGrid onImageClick={onImageClick} imagePaths={paths} imageHeight={imageSize} currentIndex={labeler.current_frame_index} selectedIndices={labeler.current_indices}/>
        </ImageGridContainer>
        <hr style={{width:"95%"}}/>
        <StatsBar annotationsSummary={annotationsSummary}/>
      </ColContainer>
    </RowContainer>
=======
    <BaseColContainer>
      <RowContainer id="title">
        <TitleHeader>Labeling: {datasetName}</TitleHeader>
        <BuildIndex dataset={datasetName} />
        <HideButton id="klabel_toggle" onClick={onKLabelClick}>Hide KLabel</HideButton>
        <HideButton id="summary_toggle" onClick={onSummaryClick}>Hide Label Summary</HideButton>
        <HideButton id="keyimage_toggle" onClick={onKeyImageClick}>Hide Key Images</HideButton>
        <p style={{width:"320px"}}></p>
        <Slider type="range" min="50" max="300" defaultValue="100" onChange={(e) => setImageSize(e.target.value)}></Slider>
      </RowContainer>
      <RowContainer>
        <TitleHeader>Filter: </TitleHeader>
        <input type="text" list="users" id="filterUser" onChange={onFilterUser} placeholder="FilterUser" />
        <datalist id="users">
          {users.map((item, key) =>
            <option key={key} value={item} />
          )}
        </datalist>
        <input type="text" list="categories" id="filterCategory" onChange={onFilterCategory} placeholder="FilterCategory" />
        <OptionsSelect alt="true" id="select_image_subset">
          <option value="all">All</option>
          <option value="unlabeled">Unlabeled</option>
          <option value="positive">Positive</option>
          <option value="negative">Negative</option>
          <option value="hard_negative">Hard Negative</option>
          <option value="unsure">Unsure</option>
          <option value="interesting">Interesting</option>
          <option value="conflict">Conflict</option>
          <option value="google">Googled Earlier</option>
        </OptionsSelect>
        <datalist id="categories">
          {categories.map((item, key) =>
            <option key={key} value={item} />
          )}
        </datalist>
        <OptionsSelect alt="true" id="fetch_image_mode">
          <option value="random">Random</option>
          <option value="google">Google</option>
          {cluster.status === 'CLUSTER_STARTED' &&
          index.status == 'INDEX_BUILT' &&
          <option value="knn">KNN</option>}
          {cluster.status === 'CLUSTER_STARTED' &&
          index.status == 'INDEX_BUILT' &&
          <option value="spatialKnn">Spatial KNN</option>}
          {cluster.status === 'CLUSTER_STARTED' &&
          index.status == 'INDEX_BUILT' &&
          <option value="svm">Category SVM</option>}
        </OptionsSelect>
        <FetchButton id="filter_button">Apply Filter</FetchButton>
        <p style={{width:"320px"}}></p>
        <SummaryBar id="image_summary" numTotalFilteredImages={numTotalFilteredImages} page={page} pageSize={PAGINATION_NUM}/>
        <p style={{width:"10px"}}></p>
        <FetchButton id="first_button">First</FetchButton>
        <FetchButton id="prev_button">Prev</FetchButton>
        <FetchButton id="next_button">Next</FetchButton>
        <FetchButton id="last_button">Last</FetchButton>
      </RowContainer>
      <RowContainer>
        <ColContainer id="klabel_container">
          <MainCanvas numTotalFilteredImages={numTotalFilteredImages} onCategory={OnLabel} onUser={OnLabel} annotationsSummary={annotationsSummary}/>
          <Divider/>
          <TrainProgress/>
          <Divider/>
          <StatsBar annotationsSummary={annotationsSummary}/>
        </ColContainer>
        <ColContainer id="explore_container">
          <ImageGridContainer id="explore_grid">
              <ImageGrid onImageClick={onImageClick} imagePaths={paths} imageHeight={imageSize} currentIndex={labeler.current_frame_index} selectedIndices={labeler.current_indices}/>
          </ImageGridContainer>
          <hr style={{width:"95%"}}/>
          <ImageRowContainer id="key_grid">
              <ImageGrid onImageClick={OnKeyImageClick} imagePaths={keyPaths} imageHeight={imageSize}/>
          </ImageRowContainer>
        </ColContainer>
      </RowContainer>
    </BaseColContainer>
>>>>>>> 88a7c1df
  );
};

export default LabelingPage;<|MERGE_RESOLUTION|>--- conflicted
+++ resolved
@@ -861,87 +861,6 @@
   }, []);
 
   return (
-<<<<<<< HEAD
-    <RowContainer>
-      <ColContainer>
-        <RowContainer>
-          <TitleHeader>Labeling: {datasetName}</TitleHeader>
-          <OptionsSelect alt="true" id="select_forager_mode">
-            <option value="forager_annotate">Annotate</option>
-            <option value="forager_explore">Explore</option>
-          </OptionsSelect>
-          <BuildIndex dataset={datasetName} />
-        </RowContainer>
-        <RowContainer>
-          <TitleHeader>Filter: </TitleHeader>
-          <input type="text" list="users" id="filterUser" onChange={onFilterUser} placeholder="FilterUser" />
-          <datalist id="users">
-            {users.map((item, key) =>
-              <option key={key} value={item} />
-            )}
-          </datalist>
-          <input type="text" list="categories" id="filterCategory" onChange={onFilterCategory} placeholder="FilterCategory" />
-          <OptionsSelect alt="true" id="select_image_subset">
-            <option value="all">All</option>
-            <option value="unlabeled">Unlabeled</option>
-            <option value="positive">Positive</option>
-            <option value="negative">Negative</option>
-            <option value="hard_negative">Hard Negative</option>
-            <option value="unsure">Unsure</option>
-            <option value="interesting">Interesting</option>
-            <option value="conflict">Conflict</option>
-          </OptionsSelect>
-          <datalist id="categories">
-            {categories.map((item, key) =>
-              <option key={key} value={item} />
-            )}
-          </datalist>
-          <OptionsSelect alt="true" id="fetch_image_mode">
-            <option value="random">Random</option>
-            {cluster.status === 'CLUSTER_STARTED' &&
-            index.status == 'INDEX_BUILT' &&
-            <option value="knn">KNN</option>}
-            {cluster.status === 'CLUSTER_STARTED' &&
-            index.status == 'INDEX_BUILT' &&
-            <option value="spatialKnn">Spatial KNN</option>}
-            {cluster.status === 'CLUSTER_STARTED' &&
-            index.status == 'INDEX_BUILT' &&
-            <option value="svm">Category SVM</option>}
-          </OptionsSelect>
-          <select id="augmentations" size="1" multiple>
-            <option>flip</option>
-            <option>gray</option>
-            <option>brightness</option>
-            <option>resize</option>
-            <option>rotate</option>
-            <option>contrast</option>
-          </select>
-          <input id="augmentationParam" style={{width: "70px"}}></input>
-          <FetchButton id="filter_button">Apply Filter</FetchButton>
-        </RowContainer>
-        <MainCanvas numTotalFilteredImages={numTotalFilteredImages} onCategory={OnLabel} onUser={OnLabel} annotationsSummary={annotationsSummary}/>
-        <hr style={{width:"95%"}}/>
-        <ImageRowContainer id="key_grid">
-            <ImageGrid onImageClick={OnKeyImageClick} imagePaths={keyPaths} imageHeight={imageSize}/>
-        </ImageRowContainer>
-      </ColContainer>
-      <ColContainer>
-        <RowContainer>
-          <FetchButton id="first_button">First</FetchButton>
-          <FetchButton id="prev_button">Prev</FetchButton>
-          <FetchButton id="next_button">Next</FetchButton>
-          <FetchButton id="last_button">Last</FetchButton>
-          <Slider type="range" min="50" max="300" defaultValue="100" onChange={(e) => setImageSize(e.target.value)}></Slider>
-        </RowContainer>
-        <SummaryBar numTotalFilteredImages={numTotalFilteredImages} page={page} pageSize={PAGINATION_NUM}/>
-        <ImageGridContainer id="explore_grid">
-            <ImageGrid onImageClick={onImageClick} imagePaths={paths} imageHeight={imageSize} currentIndex={labeler.current_frame_index} selectedIndices={labeler.current_indices}/>
-        </ImageGridContainer>
-        <hr style={{width:"95%"}}/>
-        <StatsBar annotationsSummary={annotationsSummary}/>
-      </ColContainer>
-    </RowContainer>
-=======
     <BaseColContainer>
       <RowContainer id="title">
         <TitleHeader>Labeling: {datasetName}</TitleHeader>
@@ -990,8 +909,17 @@
           index.status == 'INDEX_BUILT' &&
           <option value="svm">Category SVM</option>}
         </OptionsSelect>
+        <select id="augmentations" size="1" multiple>
+          <option>flip</option>
+          <option>gray</option>
+          <option>brightness</option>
+          <option>resize</option>
+          <option>rotate</option>
+          <option>contrast</option>
+        </select>
+        <input id="augmentationParam" style={{width: "70px"}}></input>
         <FetchButton id="filter_button">Apply Filter</FetchButton>
-        <p style={{width:"320px"}}></p>
+        <p style={{width:"170px"}}></p>
         <SummaryBar id="image_summary" numTotalFilteredImages={numTotalFilteredImages} page={page} pageSize={PAGINATION_NUM}/>
         <p style={{width:"10px"}}></p>
         <FetchButton id="first_button">First</FetchButton>
@@ -1018,7 +946,6 @@
         </ColContainer>
       </RowContainer>
     </BaseColContainer>
->>>>>>> 88a7c1df
   );
 };
 
