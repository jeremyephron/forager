import json
import os
import requests
import time

from django.http import HttpRequest, HttpResponse, JsonResponse
from google.cloud import storage
from django.core.exceptions import ValidationError, ObjectDoesNotExist
from django.views.decorators.csrf import csrf_exempt
from django.shortcuts import get_object_or_404
from django.conf import settings
from rest_framework import status
from rest_framework.decorators import api_view
from collections import defaultdict

from .models import Dataset, DatasetItem, Annotation


POST_HEADERS = {
    "Content-type": "application/x-www-form-urlencoded",
    "Accept": "application/json",
}

def nest_anns(anns, nest_category=True, nest_lf=True):
    if nest_category and nest_lf:
        data = defaultdict(lambda: defaultdict(lambda: defaultdict(list)))
        for ann in anns:
            # Only use most recent perframe ann
            k = ann.dataset_item.pk
            c = ann.label_category
            u = ann.label_function
            data[k][c][u].append(ann)
    elif nest_category:
        data = defaultdict(lambda: defaultdict(list))
        for ann in anns:
            # Only use most recent perframe ann
            k = ann.dataset_item.pk
            c = ann.label_category
            data[k][c].append(ann)
    elif nest_lf:
        data = defaultdict(lambda: defaultdict(list))
        for ann in anns:
            # Only use most recent perframe ann
            k = ann.dataset_item.pk
            u = ann.label_function
            data[k][u].append(ann)
    else:
        data = defaultdict(list)
        for ann in anns:
            # Only use most recent perframe ann
            k = ann.dataset_item.pk
            data[k].append(ann)
    return data


def filter_most_recent_anns(nested_anns):
    def filter_fn(anns):
        filt_anns = []
        most_recent = None
        for ann in anns:
            if ann.label_type == 'klabel_frame':
                if most_recent is None or ann.created > most_recent.created:
                    most_recent = ann
                else:
                    filt_anns.append(ann)
        if most_recent:
            filt_anns.append(most_recent)
        return filt_anns

    if isinstance(next(iter(nested_anns.items()))[1], list):
       data = defaultdict(list)
       for pk, anns in nested_anns.items():
           data[pk] = filter_fn(anns)
    if isinstance(next(iter(next(iter(nested_anns.items()))[1].items())), list):
       data = defaultdict(lambda: defaultdict(list))
       for pk, label_fns_data in nested_anns.items():
           for label_fn, anns in label_fns_data.items():
               data[pk][label_fn] = filter_fn(anns)
    if isinstance(next(iter(next(iter(next(iter(nested_anns.items()))[1].items()))[1].items()))[1], list):
       data = defaultdict(lambda: defaultdict(lambda: defaultdict(list)))
       for pk, cat_fns_data in nested_anns.items():
           for cat, label_fns_data in cat_fns_data.items():
               for label_fn, anns in label_fns_data.items():
                   data[pk][cat][label_fn] = filter_fn(anns)
    return data


def aggregate_frame_anns_majority(anns):
    agg_anns = {}
    for img_id, data in anns.items():
        label_values = defaultdict(int)
        for label_function, ann in data.items():
            label_values[json.loads(ann.label_data)['value']] += 1
        max_k = None
        max_c = -1
        for k, c in label_values.items():
            if c > max_c:
                max_k = k
                max_c = c
        agg_anns[img_id] = max_k
    return agg_anns


@api_view(['GET'])
@csrf_exempt
def get_datasets(request):
    datasets = Dataset.objects.filter()

    def serialize(dataset):
        # JEB: probably should make a real serializer
        n_labels = 0
        if getattr(dataset.datasetitem_set, 'annotation_set', None):
            n_labels = dataset.datasetitem_set.annotation_set.count()

        return {
            'name': dataset.name,
            'size': dataset.datasetitem_set.count(),
            'n_labels': n_labels,
            'last_labeled': 'N/A'
        }

    return JsonResponse(list(map(serialize, datasets)), safe=False)


@api_view(['POST'])
@csrf_exempt
def start_cluster(request):
    params = {"n_nodes": settings.EMBEDDING_CLUSTER_NODES}
    r = requests.post(
        settings.EMBEDDING_SERVER_ADDRESS + "/start_cluster",
        data=params,
        headers=POST_HEADERS,
    )
    response_data = r.json()
    return JsonResponse({
        "status": "success",
        "cluster_id": response_data["cluster_id"],
    })


@api_view(['GET'])
@csrf_exempt
def get_cluster_status(request, cluster_id):
    params = {"cluster_id": cluster_id}
    r = requests.get(
        settings.EMBEDDING_SERVER_ADDRESS + "/cluster_status", params=params
    )
    response_data = r.json()
    return JsonResponse(response_data)


@api_view(['POST'])
@csrf_exempt
def stop_cluster(request, cluster_id):
    params = {"cluster_id": cluster_id}
    requests.post(
        settings.EMBEDDING_SERVER_ADDRESS + "/stop_cluster",
        data=params,
        headers=POST_HEADERS,
    )
    return JsonResponse({
        "status": "success",
    })


@api_view(['POST'])
@csrf_exempt
def create_index(request, dataset_name, dataset=None):
    if not dataset:
        dataset = get_object_or_404(Dataset, name=dataset_name)

    bucket_name = dataset.directory[len('gs://'):].split('/')[0]
    dataset_items = DatasetItem.objects.filter(dataset=dataset)
    dataset_item_raw_paths = [di.path for di in dataset_items]

    data = json.loads(request.body)
    params = {
        "cluster_id": data["cluster_id"],
        "bucket": bucket_name,
        "paths": dataset_item_raw_paths,
    }
    r = requests.post(
        settings.EMBEDDING_SERVER_ADDRESS + "/start_job",
        data=params,
        headers=POST_HEADERS,
    )
    response_data = r.json()
    return JsonResponse({
        "status": "success",
        "index_id": response_data["index_id"],
    })


@api_view(['GET'])
@csrf_exempt
def get_index_status(request, index_id):
    params = {"index_id": index_id}
    r = requests.get(
        settings.EMBEDDING_SERVER_ADDRESS + "/job_status", params=params
    )
    response_data = r.json()
    return JsonResponse(response_data)


@api_view(['POST'])
@csrf_exempt
def delete_index(request, index_id):
    params = {"index_id": index_id}
    requests.post(
        settings.EMBEDDING_SERVER_ADDRESS + "/delete_index",
        data=params,
        headers=POST_HEADERS,
    )
    return JsonResponse({
        "status": "success",
    })


@api_view(['POST'])
@csrf_exempt
def create_dataset(request):
    try:
        data = json.loads(request.body)
        name = data['dataset']
        data_directory = data['dirpath']
        if not data_directory.startswith('gs://'):
            err = ValidationError(
                'Directory only supports Google Storage bucket paths. '
                'Please specify as "gs://bucket-name/path/to/data".')
            raise err

        split_dir = data_directory[len('gs://'):].split('/')
        bucket_name = split_dir[0]
        bucket_path = '/'.join(split_dir[1:])

        client = storage.Client()
        bucket = client.get_bucket(bucket_name)
        all_blobs = client.list_blobs(bucket, prefix=bucket_path)

        dataset = Dataset(name=name, directory=data_directory)
        dataset.save()

        # Create all the DatasetItems for this dataset
        paths = [blob.name for blob in all_blobs]
        paths = [path for path in paths
                 if (path.endswith('.jpg') or
                     path.endswith('.jpeg') or
                     path.endswith('.png'))]
        items = [
            DatasetItem(dataset=dataset,
                        identifier=os.path.basename(path).split('.')[0],
                        path=path)
            for path in paths
        ]
        DatasetItem.objects.bulk_create(items)

        req = HttpRequest()
        req.method = 'GET'
        return get_dataset_info(req, name, dataset)
    except ValidationError:
        return JsonResponse({
            'status': 'failure',
            'message': 'Something went wrong. Make sure the directory path is valid.',
        })


@api_view(['GET'])
@csrf_exempt
def get_dataset_info(request, dataset_name, dataset=None):
    if not dataset:
        dataset = get_object_or_404(Dataset, name=dataset_name)

    bucket_name = dataset.directory[len('gs://'):].split('/')[0]
    path_template = 'https://storage.googleapis.com/{:s}/'.format(bucket_name) + '{:s}'
    dataset_items = DatasetItem.objects.filter(dataset=dataset).order_by('pk')[:100]
    dataset_item_paths = [path_template.format(di.path) for di in dataset_items]
    dataset_item_identifiers = [di.pk for di in dataset_items]

    return JsonResponse({
        'status': 'success',
        'datasetName': dataset.name,
        'paths': dataset_item_paths,
        'identifiers': dataset_item_identifiers
    })


@api_view(['GET'])
@csrf_exempt
def get_users_and_categories(request, dataset_name):
    dataset = Dataset.objects.get(name=dataset_name)

    annotations = Annotation.objects.filter(
        dataset_item__in=dataset.datasetitem_set.filter())

    users = set()
    categories = set()
    for ann in annotations:
        users.add(ann.label_function)
        categories.add(ann.label_category)

    users = sorted(list(users))
    categories = sorted(list(categories))
    result = dict(
        users=users,
        categories=categories
    )

    return JsonResponse(result)


@api_view(['GET'])
@csrf_exempt
def get_next_images(request, dataset_name, dataset=None):
    if not dataset:
        dataset = get_object_or_404(Dataset, name=dataset_name)

    CATEGORIES = {
        'positive': 1,
        'negative': 2,
        'hard_negative': 3,
        'unsure': 4,
    }
    label_function = request.GET['user']
    category = request.GET['category']
    label_value = request.GET['filter']
    offset_to_return = int(request.GET.get('offset', 0))
    num_to_return = int(request.GET.get('num', 100))

    bucket_name = dataset.directory[len('gs://'):].split('/')[0]
    path_template = 'https://storage.googleapis.com/{:s}/'.format(bucket_name) + '{:s}'
    dataset_items = DatasetItem.objects.filter(dataset=dataset).order_by('pk')

    # Find all annotations for the user and category in this dataset
    annotations = Annotation.objects.filter(
        dataset_item__in=dataset_items,
        label_function=label_function,
        label_category=category,
        label_type='klabel_frame')

    next_images = []
    if label_value == 'all':
        next_images = dataset_items
    elif label_value == 'unlabeled':
        images_with_label = set()
        for ann in annotations:
            images_with_label.add(ann.dataset_item)

        # Get all images which are not in images_with_label
        for ditem in dataset_items:
            if ditem not in images_with_label:
                next_images.append(ditem)
    elif label_value == 'conflict':
        conflict_data = get_annotation_conflicts_helper(
            dataset_items, label_function, category)
        for ditem in dataset_items:
            if ditem.pk in conflict_data:
                next_images.append(ditem)
    else:
        cat_value = CATEGORIES[label_value]
        images_with_label = set()
        for ann in annotations:
            label_value = json.loads(ann.label_data)
            if label_value['value'] != cat_value:
                continue
            images_with_label.add(ann.dataset_item)
        for ditem in dataset_items:
            if ditem in images_with_label:
                next_images.append(ditem)

    ret_images = next_images[offset_to_return:offset_to_return+num_to_return]

    # Find all dataset items which do not have an annotation of the type
    dataset_item_paths = [path_template.format(di.path) for di in ret_images]
    dataset_item_identifiers = [di.pk for di in ret_images]

    return JsonResponse({
        'paths': dataset_item_paths,
        'identifiers': dataset_item_identifiers,
        'num_total': len(next_images),
    })


@api_view(['GET'])
@csrf_exempt
def get_results(request, dataset_name):
    # Placeholder
    dataset = get_object_or_404(Dataset, name=dataset_name)
    bucket_name = dataset.directory[len('gs://'):].split('/')[0]
    path_template = 'https://storage.googleapis.com/{:s}/'.format(bucket_name) + '{:s}'
    dataset_items = DatasetItem.objects.filter(dataset=dataset)[:100]
    dataset_item_paths = [path_template.format(di.path) for di in dataset_items]
    dataset_item_identifiers = [di.pk for di in dataset_items]

    return JsonResponse([
        {'path': p, 'idx': i}
        for i, p in list(enumerate(dataset_item_paths))[50:100]
    ], safe=False)


@api_view(['GET'])
@csrf_exempt
def get_annotations(request, dataset_name):
    if len(request.GET['identifiers']) == 0:
        return JsonResponse({})

    image_identifiers = request.GET['identifiers'].split(',')
    label_function = request.GET['user']
    category = request.GET['category']

    dataset_items = DatasetItem.objects.filter(pk__in=image_identifiers)
    filter_args = dict(
        dataset_item__in=dataset_items
    )
    if not label_function == 'all':
        filter_args['label_function'] = label_function
    if not category == 'all':
        filter_args['label_category'] = category


    anns = Annotation.objects.filter(**filter_args)

    data = defaultdict(list)
    for ann in anns:
        label_data = json.loads(ann.label_data)
        label_data['identifier'] = ann.pk
        data[ann.dataset_item.pk].append(label_data)

    return JsonResponse(data)


@api_view(['GET'])
@csrf_exempt
def get_annotations_summary(request, dataset_name):
    dataset = Dataset.objects.get(name=dataset_name)
    total_images = dataset.datasetitem_set.count()
    anns = Annotation.objects.filter(
        label_type="klabel_frame",
        dataset_item__in=dataset.datasetitem_set.filter())
    label_functions = [d['label_function'] for d in (anns.values("label_function").distinct())]
    label_categories = [d['label_category'] for d in (anns.values("label_category").distinct())]

    print(label_functions)
    print(label_categories)
    # For each (label_function, label_category) pair, get the number of
    # annotations

    # label_category -> label_function -> label_value -> total
    ann_summary = defaultdict(lambda: defaultdict(lambda: defaultdict(int)))
    # label_function -> list of label_categories
    label_function_categories = defaultdict(set)
    # label_function -> label_value -> total
    label_function_values = defaultdict(lambda: defaultdict(int))
    # label_category -> label_value -> total
    label_category_values = defaultdict(lambda: defaultdict(int))
    if False:
        for label_function in label_functions:
            for label_category in label_categories:
                func_cat_anns = anns.filter(
                    label_function=label_function,
                    label_category=label_category)
                filtered_frame_anns = filter_most_recent_anns(
                    nest_anns(func_cat_anns))

                count = 0
                label_value_totals = defaultdict(int)
                # filter to most recent ann per image
                for ann in filtered_anns.values():
                    ann = ann[label_function]
                    # Add to ann_summary
                    label_value = json.loads(ann.label_data)['value']
                    ann_summary[label_category][label_function][label_value] += 1
                    label_value_totals[label_value] += 1
                    count += 1
                if count > 0:
                    label_function_categories[label_function].add(label_category)

                    # Add unlabeled as total images - count
                    label_value = 'unlabeled'
                    unlabeled_count = total_images - count
                    ann_summary[label_category][label_function][label_value] = \
                        unlabeled_count
                    label_value_totals[label_value] = unlabeled_count

                for label_value, total in label_value_totals.items():
                    label_function_values[label_function][label_value] += total
                    label_category_values[label_category][label_value] += total
    elif False:
        # For each user, find num unique annotations
        filtered_anns = filter_most_recent_anns(nest_anns(func_cat_anns))
        counts = defaultdict(lambda: defaultdict(int))
        for im_id, data in filtered_anns.items():
            for label_function, anns in data.items():
                for ann in anns:
                    label_category = ann.label_category
                    counts[label_category][label_function] += 1
                    label_value = json.loads(label_value)['value']
                    label_function_values[label_function][label_value] += 1
    else:
        for label_function in label_functions:
            for label_category in label_categories:
                num_unique_image_anns = (
                    anns.filter(
                        label_function=label_function,
                        label_category=label_category)
                    .values("dataset_item").distinct().count())
                num_unlabeled = total_images - num_unique_image_anns
                if num_unique_image_anns > 0:
                    ann_summary[label_category][label_function]['unlabeled'] += num_unlabeled
                    label_function_categories[label_function].add(label_category)
                    label_function_values[label_function]['unlabeled'] += num_unlabeled
                    label_category_values[label_category]['unlabeled'] += num_unlabeled


    data = {
        'data': ann_summary,
        'user_categories': {k: list(v)
                            for k, v in label_function_categories.items()},
        'user_totals': label_function_values,
        'category_totals': label_category_values,
    }


    return JsonResponse(data)


@api_view(['GET'])
@csrf_exempt
def dump_annotations(request, dataset_name):
    dataset = Dataset.objects.get(name=dataset_name)
    total_images = dataset.datasetitem_set.count()
    anns = Annotation.objects.filter(
        dataset_item__in=dataset.datasetitem_set.filter())
    filtered_frame_anns = filter_most_recent_anns(
        nest_anns([ann for ann in anns
                   if ann.label_type == 'klabel_frame']))

    pk_to_img_id = {}
    for ann in anns:
        pk = ann.dataset_item.pk
        img_id = ann.dataset_item.identifier
        pk_to_img_id[pk] = img_id

    label_map = {
        1: 'pos',
        2: 'neg',
        3: 'hard_neg',
        4: 'unsure',
    }
    output_data = defaultdict(lambda: defaultdict(dict))
    for pk, cats_data in filtered_frame_anns.items():
        img_id = pk_to_img_id[pk]
        for cat, label_functions_data in cats_data.items():
            for label_function, anns in label_functions_data.items():
                label_value = None
                bboxes = []
                for ann in anns:
                    if ann.label_type == 'klabel_frame':
                        label_value = json.loads(ann.label_data)['value']
                    else:
                        label_data = json.loads(ann.label_data)
                        bbox_data = label_data['bbox']
                        bboxes.append(
                            (bbox_data['bmin']['x'], bbox_data['bmin']['y'],
                             bbox_data['bmax']['x'], bbox_data['bmax']['y']))
                output_data[img_id][cat][label_function] = {
                    'label': label_map[label_value],
                    'bboxes': bboxes,
                }
    # Output
    # { image_id:
    #   {label_function:
    #     {label: 'pos' OR 'neg' OR 'unsure',
    #      bboxes: [(top_left_x, top_left_y, bottom_right_x, bottom_right_y)]
    #     }
    #   }
    # }

    return JsonResponse(output_data)

def get_annotation_conflicts_helper(dataset_items, label_function, category):
    filter_args = dict(
        dataset_item__in=dataset_items,
        label_type='klabel_frame'
    )
    if not category == 'all':
        filter_args['label_category'] = category

    anns = Annotation.objects.filter(**filter_args)

    data = filter_most_recent_anns(nest_anns(anns, nest_category=False))

    # Analyze conflicts
    conflict_data = defaultdict(set)
    for image_id, user_labels in data.items():
        if label_function not in user_labels:
            continue
        user_annotation = user_labels[label_function]
        user_label_value = json.loads(user_annotation.label_data)
        for label_function, ann in user_labels.items():
            if label_function == user_annotation.label_function:
                continue
            label_value = json.loads(ann.label_data)
            if label_value['value'] != user_label_value['value']:
                conflict_data[image_id].add(ann.label_function)
    return conflict_data


@api_view(['GET'])
@csrf_exempt
def get_annotation_conflicts(request, dataset_name):
    if len(request.GET['identifiers']) == 0:
        return JsonResponse({})

    image_identifiers = request.GET['identifiers'].split(',')
    label_function = request.GET['user']
    category = request.GET['category']

    dataset_items = DatasetItem.objects.filter(pk__in=image_identifiers)

    conflict_data = get_annotation_conflicts_helper(
        dataset_items, label_function, category)

    return JsonResponse({k: list(v) for k,v in conflict_data.items()})


@api_view(['POST'])
@csrf_exempt
def add_annotation(request, dataset_name, image_identifier):
    # body is the JSON of a single annotation
    # {
    #   'type': 2,
    #   'bbox': {'bmin': {'x': 0.2, 'y': 0.5}, 'bmax': {'x': 0.5, 'y': 0.7}}
    # }
    body = json.loads(request.body) # request.body.decode('utf-8')
    label_function = body['user']
    category = body['category']
    label_type = body['label_type']

    annotation = json.dumps(body['annotation'])

    dataset_item = DatasetItem.objects.get(pk=image_identifier)
    ann = Annotation(
        dataset_item=dataset_item,
        label_function=label_function,
        label_category=category,
        label_type=label_type,
        label_data=annotation)
    ann.save()

    ann_identifier = ann.pk
    return HttpResponse(ann_identifier)


@api_view(['DELETE'])
@csrf_exempt
def delete_annotation(request, dataset_name, image_identifier, ann_identifier):
    try:
        Annotation.objects.get(pk=ann_identifier).delete()
        return HttpResponse(status=status.HTTP_204_NO_CONTENT)
    except ObjectDoesNotExist as e:
        return JsonResponse(
            {'error': str(e)},
            safe=False,
            status=status.HTTP_404_NOT_FOUND)
    except Exception as e:
        return JsonResponse(
            {'error': str(e)},
            safe=False,
            status=status.HTTP_500_INTERNAL_SERVER_ERROR)


@api_view(['GET'])
@csrf_exempt
def lookup_knn(request, dataset_name):
    ann_identifiers = [int(x) for x in request.GET['ann_identifiers'].split(',')]
    cluster_id = request.GET['cluster_id']
    index_id = request.GET['index_id']
<<<<<<< HEAD
    augmentations = [x.split(":") for x in request.GET['augmentations'].split(',')]
    print("Augmentations: ")
    print(augmentations)
=======
    use_full_image = 'use_full_image' in request.GET
>>>>>>> 3131579a

    # 1. Retrieve dataset info from db
    dataset = Dataset.objects.get(name=dataset_name)
    data_directory = dataset.directory
    split_dir = data_directory[len('gs://'):].split('/')
    bucket_name = split_dir[0]
    bucket_path = '/'.join(split_dir[1:])

    # 2. Retrieve annotations from db
    query_annotations = Annotation.objects.filter(pk__in=ann_identifiers)
    paths = [ann.dataset_item.path for ann in query_annotations]
    patches = [{'x1': bbox['bmin']['x'],
                'y1': bbox['bmin']['y'],
                'x2': bbox['bmax']['x'],
                'y2': bbox['bmax']['y']}
               for bbox in [json.loads(ann.label_data)['bbox']
                            for ann in query_annotations]]

    # 3. Send paths and patches to /query_index
    params = {
        "cluster_id": cluster_id,
        "index_id": index_id,
        "bucket": bucket_name,
        "paths": paths,
        "patches": json.dumps(patches),
        "augmentations": augmentations,
        "num_results": 100,
        "use_full_image": use_full_image,
    }
    r = requests.post(
        settings.EMBEDDING_SERVER_ADDRESS + "/query_index",
        data=params, headers=POST_HEADERS
    )
    response_data = r.json()
    response = {
        'identifiers': [],
        'paths': []
    }
    ditems = DatasetItem.objects.filter(path__in=response_data['results'])
    path_to_id = {}
    for ditem in ditems:
        path_to_id[ditem.path] = ditem.pk
    for path in response_data['results']:
        path_template = 'https://storage.googleapis.com/{:s}/'.format(bucket_name) + '{:s}'
        response['paths'].append(path_template.format(path))
        response['identifiers'].append(path_to_id[path])

    # 4. Return knn results
    return JsonResponse(response)<|MERGE_RESOLUTION|>--- conflicted
+++ resolved
@@ -675,13 +675,10 @@
     ann_identifiers = [int(x) for x in request.GET['ann_identifiers'].split(',')]
     cluster_id = request.GET['cluster_id']
     index_id = request.GET['index_id']
-<<<<<<< HEAD
     augmentations = [x.split(":") for x in request.GET['augmentations'].split(',')]
     print("Augmentations: ")
     print(augmentations)
-=======
     use_full_image = 'use_full_image' in request.GET
->>>>>>> 3131579a
 
     # 1. Retrieve dataset info from db
     dataset = Dataset.objects.get(name=dataset_name)
