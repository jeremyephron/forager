import json
import os
import requests

from django.http import HttpRequest, HttpResponse, JsonResponse
from google.cloud import storage
from django.core.exceptions import ValidationError, ObjectDoesNotExist
from django.views.decorators.csrf import csrf_exempt
from django.shortcuts import get_object_or_404
from django.conf import settings
from rest_framework import status
from rest_framework.decorators import api_view
from collections import defaultdict

from .models import Dataset, DatasetItem, Annotation


POST_HEADERS = {
    "Content-type": "application/x-www-form-urlencoded",
    "Accept": "application/json",
}


@api_view(['GET'])
@csrf_exempt
def get_datasets(request):
    datasets = Dataset.objects.filter()

    def serialize(dataset):
        # JEB: probably should make a real serializer
        n_labels = 0
        if getattr(dataset.datasetitem_set, 'annotation_set', None):
            n_labels = dataset.datasetitem_set.annotation_set.count()

        return {
            'name': dataset.name,
            'size': dataset.datasetitem_set.count(),
            'n_labels': n_labels,
            'last_labeled': 'N/A'
        }

    return JsonResponse(list(map(serialize, datasets)), safe=False)


@api_view(['POST'])
@csrf_exempt
def start_cluster(request):
    params = {"n_nodes": settings.EMBEDDING_CLUSTER_NODES}
    r = requests.post(
        settings.EMBEDDING_SERVER_ADDRESS + "/start_cluster",
        data=params,
        headers=POST_HEADERS,
    )
    response_data = r.json()
    return JsonResponse({
        "status": "success",
        "cluster_id": response_data["cluster_id"],
    })


@api_view(['GET'])
@csrf_exempt
def get_cluster_status(request, cluster_id):
    params = {"cluster_id": cluster_id}
    r = requests.get(
        settings.EMBEDDING_SERVER_ADDRESS + "/cluster_status", params=params
    )
    response_data = r.json()
    return JsonResponse(response_data)


@api_view(['POST'])
@csrf_exempt
def stop_cluster(request):
    data = json.loads(request.body)
    params = {"cluster_id": data["cluster_id"]}
    requests.post(
        settings.EMBEDDING_SERVER_ADDRESS + "/stop_cluster",
        data=params,
        headers=POST_HEADERS,
    )
    return JsonResponse({
        "status": "success",
    })


@api_view(['POST'])
@csrf_exempt
def create_index(request, dataset_name, dataset=None):
    if not dataset:
        dataset = get_object_or_404(Dataset, name=dataset_name)

    bucket_name = dataset.directory[len('gs://'):].split('/')[0]
    dataset_items = DatasetItem.objects.filter(dataset=dataset)[:100]
    dataset_item_raw_paths = [di.path for di in dataset_items]

    params = {
        "cluster_id": request.session["cluster_id"],
        "bucket": bucket_name,
        "paths": dataset_item_raw_paths,
    }
    r = requests.post(
        settings.EMBEDDING_SERVER_ADDRESS + "/start_job",
        data=params,
        headers=POST_HEADERS,
    )
    response_data = r.json()
    return JsonResponse({
        "status": "success",
        "index_id": response_data["index_id"],
    })


@api_view(['GET'])
@csrf_exempt
def get_index_status(request, index_id):
    params = {"index_id": index_id}
    r = requests.get(
        settings.EMBEDDING_SERVER_ADDRESS + "/job_status", params=params
    )
    response_data = r.json()
    return JsonResponse(response_data)


@api_view(['POST'])
@csrf_exempt
def create_dataset(request):
    try:
        data = json.loads(request.body)
        name = data['dataset']
        data_directory = data['dirpath']
        if not data_directory.startswith('gs://'):
            err = ValidationError(
                'Directory only supports Google Storage bucket paths. '
                'Please specify as "gs://bucket-name/path/to/data".')
            raise err

        split_dir = data_directory[len('gs://'):].split('/')
        bucket_name = split_dir[0]
        bucket_path = '/'.join(split_dir[1:])

        client = storage.Client()
        bucket = client.get_bucket(bucket_name)
        all_blobs = client.list_blobs(bucket, prefix=bucket_path)

        dataset = Dataset(name=name, directory=data_directory)
        dataset.save()

        # Create all the DatasetItems for this dataset
        paths = [blob.name for blob in all_blobs]
        paths = [path for path in paths
                 if (path.endswith('.jpg') or
                     path.endswith('.jpeg') or
                     path.endswith('.png'))]
        items = [
            DatasetItem(dataset=dataset,
                        identifier=os.path.basename(path).split('.')[0],
                        path=path)
            for path in paths
        ]
        DatasetItem.objects.bulk_create(items)

        req = HttpRequest()
        req.method = 'GET'
        return get_dataset_info(req, name, dataset)
    except ValidationError:
        return JsonResponse({
            'status': 'failure',
            'message': 'Something went wrong. Make sure the directory path is valid.',
        })


@api_view(['GET'])
@csrf_exempt
def get_dataset_info(request, dataset_name, dataset=None):
    if not dataset:
        dataset = get_object_or_404(Dataset, name=dataset_name)

    bucket_name = dataset.directory[len('gs://'):].split('/')[0]
    path_template = 'https://storage.googleapis.com/{:s}/'.format(bucket_name) + '{:s}'
<<<<<<< HEAD
    dataset_items = DatasetItem.objects.filter(dataset=dataset)[:100]
=======
    dataset_items = DatasetItem.objects.filter(dataset=dataset).order_by('pk')[:100]
>>>>>>> 1e544125
    dataset_item_paths = [path_template.format(di.path) for di in dataset_items]
    dataset_item_identifiers = [di.pk for di in dataset_items]

    return JsonResponse({
        'status': 'success',
        'datasetName': dataset.name,
        'paths': dataset_item_paths,
        'identifiers': dataset_item_identifiers
    })


@api_view(['GET'])
@csrf_exempt
def get_users_and_categories(request, dataset_name):
    dataset = Dataset.objects.get(name=dataset_name)

    annotations = Annotation.objects.filter(
        dataset_item__in=dataset.datasetitem_set.filter())

    users = set()
    categories = set()
    for ann in annotations:
        users.add(ann.label_function)
        categories.add(ann.label_category)

    users = sorted(list(users))
    categories = sorted(list(categories))
    result = dict(
        users=users,
        categories=categories
    )

    return JsonResponse(result)


@api_view(['GET'])
@csrf_exempt
def get_next_images(request, dataset_name, dataset=None):
    if not dataset:
        dataset = get_object_or_404(Dataset, name=dataset_name)

    CATEGORIES = {
        'positive': 1,
        'negative': 2,
        'hard_negative': 3,
        'unsure': 4,
    }
    label_function = request.GET['user']
    category = request.GET['category']
    label_value = request.GET['filter']

    bucket_name = dataset.directory[len('gs://'):].split('/')[0]
    path_template = 'https://storage.googleapis.com/{:s}/'.format(bucket_name) + '{:s}'
    dataset_items = DatasetItem.objects.filter(dataset=dataset).order_by('pk')

    # Find all annotations for the user and category in this dataset
    annotations = Annotation.objects.filter(
        dataset_item__in=dataset_items,
        label_function=label_function,
        label_category=category,
        label_type='klabel_frame')

    next_images = []
    if label_value == 'all':
        next_images = dataset_items
    elif label_value == 'unlabeled':
        images_with_label = set()
        for ann in annotations:
            images_with_label.add(ann.dataset_item)

        # Get all images which are not in images_with_label
        for ditem in dataset_items:
            if not ditem in images_with_label:
                next_images.append(ditem)
    elif label_value == 'conflict':
        conflict_data = get_annotation_conflicts_helper(
            dataset_items, label_function, category)
        for ditem in dataset_items:
            if ditem.pk in conflict_data:
                next_images.append(ditem)
    else:
        cat_value = CATEGORIES[label_value]
        images_with_label = set()
        for ann in annotations:
            label_value = json.loads(ann.label_data)
            if label_value['value'] != cat_value:
                continue
            images_with_label.add(ann.dataset_item)
        for ditem in dataset_items:
            if ditem in images_with_label:
                next_images.append(ditem)

    next_images = next_images[:100]

    # Find all dataset items which do not have an annotation of the type
    dataset_item_paths = [path_template.format(di.path) for di in next_images]
    dataset_item_identifiers = [di.pk for di in next_images]

    return JsonResponse({
        'paths': dataset_item_paths,
        'identifiers': dataset_item_identifiers
    })


@api_view(['GET'])
@csrf_exempt
def get_results(request, dataset_name):
    # Placeholder
    dataset = get_object_or_404(Dataset, name=dataset_name)
    bucket_name = dataset.directory[len('gs://'):].split('/')[0]
    path_template = 'https://storage.googleapis.com/{:s}/'.format(bucket_name) + '{:s}'
    dataset_items = DatasetItem.objects.filter(dataset=dataset)[:100]
    dataset_item_paths = [path_template.format(di.path) for di in dataset_items]
    dataset_item_identifiers = [di.pk for di in dataset_items]

    return JsonResponse([
        {'path': p, 'idx': i}
        for i, p in list(enumerate(dataset_item_paths))[50:100]
    ], safe=False)


@api_view(['GET'])
@csrf_exempt
def get_annotations(request, dataset_name):
    image_identifiers = request.GET['identifiers'].split(',')
    label_function = request.GET['user']
    category = request.GET['category']

    dataset_items = DatasetItem.objects.filter(pk__in=image_identifiers)
<<<<<<< HEAD

=======
>>>>>>> 1e544125
    filter_args = dict(
        dataset_item__in=dataset_items
    )
    if not label_function == 'all':
        filter_args['label_function'] = label_function
    if not category == 'all':
<<<<<<< HEAD
        filter_args['category'] = category
=======
        filter_args['label_category'] = category


>>>>>>> 1e544125
    anns = Annotation.objects.filter(**filter_args)

    data = defaultdict(list)
    for ann in anns:
        label_data = json.loads(ann.label_data)
        label_data['identifier'] = ann.pk
        data[ann.dataset_item.pk].append(label_data)

    return JsonResponse(data)


<<<<<<< HEAD
@api_view(['GET'])
@csrf_exempt
def get_annotation_conflicts(request, dataset_name):
    image_identifiers = request.GET['identifiers'].split(',')
    label_function = request.GET['user']
    category = request.GET['category']

    dataset_items = DatasetItem.objects.filter(pk__in=image_identifiers)

=======
def get_annotation_conflicts_helper(dataset_items, label_function, category):
>>>>>>> 1e544125
    filter_args = dict(
        dataset_item__in=dataset_items,
        label_type='klabel_frame'
    )
    if not category == 'all':
        filter_args['label_category'] = category
<<<<<<< HEAD
=======

>>>>>>> 1e544125
    anns = Annotation.objects.filter(**filter_args)

    data = defaultdict(list)
    anns_by_image = defaultdict(list)
    for ann in anns:
        data[ann.dataset_item.pk].append(ann)

    # Analyze conflicts
    conflict_data = defaultdict(set)
    for image_id, labels in data.items():
        has_user_label = False
        user_annotation = None
        for ann in labels:
            if ann.label_function == label_function:
                has_user_label = True
                user_annotation = ann
                break
        if not has_user_label:
            continue
        for ann in labels:
            if ann == user_annotation:
                continue
            print(ann.label_data, user_annotation.label_data)
            if ann.label_data != user_annotation.label_data:
                for ann in labels:
                    conflict_data[image_id].add(ann.label_function)
                break
    return conflict_data


@api_view(['GET'])
@csrf_exempt
def get_annotation_conflicts(request, dataset_name):
    image_identifiers = request.GET['identifiers'].split(',')
    label_function = request.GET['user']
    category = request.GET['category']

    dataset_items = DatasetItem.objects.filter(pk__in=image_identifiers)

    conflict_data = get_annotation_conflicts_helper(
        dataset_items, label_function, category)

    return JsonResponse({k: list(v) for k,v in conflict_data.items()})


@api_view(['POST'])
@csrf_exempt
def add_annotation(request, dataset_name, image_identifier):
    # body is the JSON of a single annotation
    # {
    #   'type': 2,
    #   'bbox': {'bmin': {'x': 0.2, 'y': 0.5}, 'bmax': {'x': 0.5, 'y': 0.7}}
    # }
    body = json.loads(request.body) # request.body.decode('utf-8')
    label_function = body['user']
    category = body['category']
    label_type = body['label_type']

    annotation = json.dumps(body['annotation'])

    dataset_item = DatasetItem.objects.get(pk=image_identifier)
    ann = Annotation(
        dataset_item=dataset_item,
        label_function=label_function,
        label_category=category,
        label_type=label_type,
        label_data=annotation)
    ann.save()

    ann_identifier = ann.pk
    return HttpResponse(ann_identifier)


@api_view(['DELETE'])
@csrf_exempt
def delete_annotation(request, dataset_name, image_identifier, ann_identifier):
    try:
        Annotation.objects.get(pk=ann_identifier).delete()
        return HttpResponse(status=status.HTTP_204_NO_CONTENT)
    except ObjectDoesNotExist as e:
        return JsonResponse(
            {'error': str(e)},
            safe=False,
            status=status.HTTP_404_NOT_FOUND)
    except Exception as e:
        return JsonResponse(
            {'error': str(e)},
            safe=False,
            status=status.HTTP_500_INTERNAL_SERVER_ERROR)


@api_view(['GET'])
@csrf_exempt
def lookup_knn(request, dataset_name):
    ann_identifiers = [int(x) for x in request.GET['ann_identifiers'].split(',')]

    # 1. Retrieve dataset info from db
    dataset = Dataset.objects.get(name=dataset_name)
    data_directory = dataset.directory
    split_dir = data_directory[len('gs://'):].split('/')
    bucket_name = split_dir[0]
    bucket_path = '/'.join(split_dir[1:])

    # 2. Retrieve annotations from db
    query_annotations = Annotation.objects.filter(pk__in=ann_identifiers)
    paths = [ann.dataset_item.path for ann in query_annotations]
    patches = [{'x1': bbox['bmin']['x'],
                'y1': bbox['bmin']['y'],
                'x2': bbox['bmax']['x'],
                'y2': bbox['bmax']['y']}
               for bbox in [json.loads(ann.label_data)['bbox']
                            for ann in query_annotations]]

    # 3. Send paths and patches to /query_index
    cluster_id = request.session['cluster_id']
    index_id = request.session['index_id']
    headers = {"Content-type": "application/x-www-form-urlencoded",
               "Accept": "application/json"}
    params = {
        "cluster_id": cluster_id,
        "index_id": index_id,
        "bucket": bucket_name,
        "paths": paths,
        "patches": json.dumps(patches),
        "num_results": 100,
    }
    r = requests.post(
        settings.EMBEDDING_SERVER_ADDRESS + "/query_index",
        data=params, headers=headers
    )
    response_data = r.json()
    response = {
        'identifiers': [],
        'paths': []
    }
    ditems = DatasetItem.objects.filter(path__in=response_data['results'])
    path_to_id = {}
    for ditem in ditems:
        path_to_id[ditem.path] = ditem.pk
    for path in response_data['results']:
        path_template = 'https://storage.googleapis.com/{:s}/'.format(bucket_name) + '{:s}'
        response['paths'].append(path_template.format(path))
        response['identifiers'].append(path_to_id[path])

    # 4. Return knn results
    return JsonResponse(response)<|MERGE_RESOLUTION|>--- conflicted
+++ resolved
@@ -178,11 +178,7 @@
 
     bucket_name = dataset.directory[len('gs://'):].split('/')[0]
     path_template = 'https://storage.googleapis.com/{:s}/'.format(bucket_name) + '{:s}'
-<<<<<<< HEAD
-    dataset_items = DatasetItem.objects.filter(dataset=dataset)[:100]
-=======
     dataset_items = DatasetItem.objects.filter(dataset=dataset).order_by('pk')[:100]
->>>>>>> 1e544125
     dataset_item_paths = [path_template.format(di.path) for di in dataset_items]
     dataset_item_identifiers = [di.pk for di in dataset_items]
 
@@ -312,23 +308,15 @@
     category = request.GET['category']
 
     dataset_items = DatasetItem.objects.filter(pk__in=image_identifiers)
-<<<<<<< HEAD
-
-=======
->>>>>>> 1e544125
     filter_args = dict(
         dataset_item__in=dataset_items
     )
     if not label_function == 'all':
         filter_args['label_function'] = label_function
     if not category == 'all':
-<<<<<<< HEAD
-        filter_args['category'] = category
-=======
         filter_args['label_category'] = category
 
 
->>>>>>> 1e544125
     anns = Annotation.objects.filter(**filter_args)
 
     data = defaultdict(list)
@@ -340,29 +328,14 @@
     return JsonResponse(data)
 
 
-<<<<<<< HEAD
-@api_view(['GET'])
-@csrf_exempt
-def get_annotation_conflicts(request, dataset_name):
-    image_identifiers = request.GET['identifiers'].split(',')
-    label_function = request.GET['user']
-    category = request.GET['category']
-
-    dataset_items = DatasetItem.objects.filter(pk__in=image_identifiers)
-
-=======
 def get_annotation_conflicts_helper(dataset_items, label_function, category):
->>>>>>> 1e544125
     filter_args = dict(
         dataset_item__in=dataset_items,
         label_type='klabel_frame'
     )
     if not category == 'all':
         filter_args['label_category'] = category
-<<<<<<< HEAD
-=======
-
->>>>>>> 1e544125
+
     anns = Annotation.objects.filter(**filter_args)
 
     data = defaultdict(list)
