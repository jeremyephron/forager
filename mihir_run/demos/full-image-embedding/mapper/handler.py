--- conflicted
+++ resolved
@@ -37,11 +37,7 @@
                 cropped = spatial_embeddings[0, :, y1:y2, x1:x2]
 
                 # temporary fix for OOM with spatial embeddings
-<<<<<<< HEAD
-                # cropped = torch.mean(cropped, dim=(1, 2), keepdim=True)
-=======
                 cropped = torch.mean(cropped, dim=(1, 2), keepdim=True)
->>>>>>> 88a7c1df
 
                 result[layer] = utils.numpy_to_base64(cropped.numpy())
 
