import math

from knn import utils

from knn.mappers import Mapper
from base import ResNetBackboneMapper
import config


class ImageEmbeddingMapper(ResNetBackboneMapper):
    # input, job args govern data
    async def process_element(self, input, job_id, job_args, request_id, element_index):
        image_bucket = job_args["input_bucket"]
        image_path = input["image"]
        augmentations = input["augmentations"]
        x1f, y1f, x2f, y2f = input.get("patch", (0, 0, 1, 1))
        print(input)

        spatial_embeddings_dict = await self.download_and_process_image(
            image_bucket, image_path, [x1f, y1f, x2f, y2f], augmentations, request_id
        )

        with self.profiler(request_id, "compute_time"):
            result = {}

            for layer, spatial_embeddings in spatial_embeddings_dict.items():
                n, c, h, w = spatial_embeddings.size()
                assert n == 1

<<<<<<< HEAD
                embedding = (
                    spatial_embeddings.mean(dim=-1).mean(dim=-1)
=======
                x1 = int(math.floor(x1f * w))
                y1 = int(math.floor(y1f * h))
                x2 = int(math.ceil(x2f * w))
                y2 = int(math.ceil(y2f * h))

                result[layer] = utils.numpy_to_base64(
                    spatial_embeddings[0, :, y1:y2, x1:x2].numpy()
>>>>>>> 3131579a
                )

            return result


mapper = ImageEmbeddingMapper(config.RESNET_CONFIG, config.WEIGHTS_PATH)<|MERGE_RESOLUTION|>--- conflicted
+++ resolved
@@ -27,18 +27,14 @@
                 n, c, h, w = spatial_embeddings.size()
                 assert n == 1
 
-<<<<<<< HEAD
-                embedding = (
-                    spatial_embeddings.mean(dim=-1).mean(dim=-1)
-=======
-                x1 = int(math.floor(x1f * w))
-                y1 = int(math.floor(y1f * h))
-                x2 = int(math.ceil(x2f * w))
-                y2 = int(math.ceil(y2f * h))
+                # Come back and revisit whether to do this
+                # x1 = int(math.floor(x1f * w))
+                # y1 = int(math.floor(y1f * h))
+                # x2 = int(math.ceil(x2f * w))
+                # y2 = int(math.ceil(y2f * h))
 
                 result[layer] = utils.numpy_to_base64(
-                    spatial_embeddings[0, :, y1:y2, x1:x2].numpy()
->>>>>>> 3131579a
+                    spatial_embeddings.numpy()
                 )
 
             return result
